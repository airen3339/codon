--- conflicted
+++ resolved
@@ -734,46 +734,9 @@
       v->replaceAll(series);
     }
 
-<<<<<<< HEAD
-    if (name == "_loop_reductions") {
-      seqassertn(reductionLocRef && gtid, "bad visit order in template");
-      seqassertn(v->numArgs() == 1 && isA<VarValue>(v->front()),
-                "unexpected shared updates stub");
-      if (numReductions() == 0)
-        return;
-
-      auto *M = parent->getModule();
-      auto *extras = util::getVar(v->front());
-      auto *reductionTuple = getReductionTuple();
-      auto *reducer = makeReductionFunc();
-      auto *lck = locks.getMainLock(M);
-      auto *reducerType = reducer->getType();
-      auto *rawMethod = M->getOrRealizeMethod(reducerType, "__raw__", {reducerType});
-      auto *rawReducer = util::call(rawMethod, {M->Nr<VarValue>(reducer)});
-
-      auto *reduceNoWait = M->getOrRealizeFunc(
-          "_reduce_nowait",
-          {reductionLocRef->getType(), gtid->getType(), reductionTuple->getType(),
-           rawReducer->getType(), lck->getType()},
-          {}, ompModule);
-      seqassertn(reduceNoWait, "reduce nowait function not found");
-      auto *reduceNoWaitEnd = M->getOrRealizeFunc(
-          "_end_reduce_nowait",
-          {reductionLocRef->getType(), gtid->getType(), lck->getType()}, {}, ompModule);
-      seqassertn(reduceNoWaitEnd, "end reduce nowait function not found");
-
-      auto *series = M->Nr<SeriesFlow>();
-      auto *tupleVal = util::makeVar(reductionTuple, series, parent);
-      auto *reduceCode = util::call(reduceNoWait, {M->Nr<VarValue>(reductionLocRef),
-                                                   M->Nr<VarValue>(gtid), tupleVal,
-                                                   rawReducer, M->Nr<VarValue>(lck)});
-      auto *codeVar = util::makeVar(reduceCode, series, parent)->getVar();
-      seqassertn(codeVar->getType()->is(M->getIntType()), "wrong reduce code type");
-=======
     if (name == "_loop_schedule") {
       v->replaceAll(M->getInt(sched->code));
     }
->>>>>>> fc4f1e94
 
     if (name == "_loop_ordered") {
       v->replaceAll(M->getBool(sched->ordered));
@@ -838,13 +801,8 @@
   void handle(CallInstr *v) override {
     auto *func = util::getFunc(v->getCallee());
     if (func && func->getUnmangledName() == "_task_loop_body_stub") {
-<<<<<<< HEAD
       seqassertn(replacement, "unexpected double replacement");
-      seqassertn(v->numArgs() == 2 && isA<VarValue>(v->front()) &&
-=======
-      seqassert(replacement, "unexpected double replacement");
-      seqassert(v->numArgs() == 3 && isA<VarValue>(v->front()) &&
->>>>>>> fc4f1e94
+      seqassertn(v->numArgs() == 3 && isA<VarValue>(v->front()) &&
                     isA<VarValue>(v->back()),
                 "unexpected loop body stub");
 
@@ -865,13 +823,9 @@
         } else if (isA<PointerValue>(arg)) {
           newArgs.push_back(util::tupleGet(sharedsTuple, sharedsNext++));
         } else {
-<<<<<<< HEAD
-          seqassertn(false, "unknown outline var");
-=======
           // make sure we're on the last arg, which should be gtid
           // in case of reductions
-          seqassert(hasReductions && arg == replacement->back(), "unknown outline var");
->>>>>>> fc4f1e94
+          seqassertn(hasReductions && arg == replacement->back(), "unknown outline var");
         }
       }
 
@@ -1077,12 +1031,8 @@
 
     if (name == "_fix_privates_and_shareds") {
       std::vector<Value *> args(v->begin(), v->end());
-<<<<<<< HEAD
-      seqassertn(args.size() == 3, "invalid _insert_new_loop_var call found");
-=======
-      seqassert(args.size() == 3, "invalid _fix_privates_and_shareds call found");
+      seqassertn(args.size() == 3, "invalid _fix_privates_and_shareds call found");
       unsigned numRed = numReductions();
->>>>>>> fc4f1e94
       auto *newLoopVar = args[0];
       auto *privatesTuple = args[1];
       auto *sharedsTuple = args[2];
@@ -1319,30 +1269,12 @@
   auto *rawTemplateFunc = ptrFromFunc(templateFunc);
 
   std::vector<Value *> forkExtraArgs = {v->getIter(), privatesTuple, sharedsTuple};
-<<<<<<< HEAD
-  auto *forkExtra = util::makeTuple(forkExtraArgs, M);
-  std::vector<types::Type *> forkArgTypes = {types.i8ptr, forkExtra->getType()};
-  auto *forkFunc = M->getOrRealizeFunc("_fork_call", forkArgTypes, {}, ompModule);
-  seqassertn(forkFunc, "fork call function not found");
-  auto *fork = util::call(forkFunc, {rawTemplateFunc, forkExtra});
-
-  if (sched->threads && sched->threads->getType()->is(M->getIntType())) {
-    auto *pushNumThreadsFunc =
-        M->getOrRealizeFunc("_push_num_threads", {M->getIntType()}, {}, ompModule);
-    seqassertn(pushNumThreadsFunc, "push num threads func not found");
-    auto *pushNumThreads = util::call(pushNumThreadsFunc, {sched->threads});
-    insertBefore(pushNumThreads);
-  }
-
-  v->replaceAll(fork);
-=======
 
   // fork call
   auto forkData = createForkCall(M, types, rawTemplateFunc, forkExtraArgs, sched);
   if (forkData.pushNumThreads)
     insertBefore(forkData.pushNumThreads);
   v->replaceAll(forkData.fork);
->>>>>>> fc4f1e94
 }
 
 void OpenMPPass::handle(ImperativeForFlow *v) {
@@ -1400,30 +1332,12 @@
   for (auto *arg : extraArgs) {
     forkExtraArgs.push_back(arg);
   }
-<<<<<<< HEAD
-  auto *forkExtra = util::makeTuple(forkExtraArgs, M);
-  std::vector<types::Type *> forkArgTypes = {types.i8ptr, forkExtra->getType()};
-  auto *forkFunc = M->getOrRealizeFunc("_fork_call", forkArgTypes, {}, ompModule);
-  seqassertn(forkFunc, "fork call function not found");
-  auto *fork = util::call(forkFunc, {rawTemplateFunc, forkExtra});
-
-  if (sched->threads && sched->threads->getType()->is(intType)) {
-    auto *pushNumThreadsFunc =
-        M->getOrRealizeFunc("_push_num_threads", {intType}, {}, ompModule);
-    seqassertn(pushNumThreadsFunc, "push num threads func not found");
-    auto *pushNumThreads = util::call(pushNumThreadsFunc, {sched->threads});
-    insertBefore(pushNumThreads);
-  }
-
-  v->replaceAll(fork);
-=======
 
   // fork call
   auto forkData = createForkCall(M, types, rawTemplateFunc, forkExtraArgs, sched);
   if (forkData.pushNumThreads)
     insertBefore(forkData.pushNumThreads);
   v->replaceAll(forkData.fork);
->>>>>>> fc4f1e94
 }
 
 } // namespace parallel
