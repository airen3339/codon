--- conflicted
+++ resolved
@@ -100,15 +100,7 @@
 public:
   void log() {
     if (!logged) {
-<<<<<<< HEAD
-      LOG_TIME("[T] {} = {:.1f}", name, elapsed());
-=======
-      end = clock_type::now();
-      auto elapsed =
-          std::chrono::duration_cast<std::chrono::milliseconds>(end - start).count() /
-          1000.0;
-      LOG_TIME("[T] {} = {:.3f}", name, elapsed);
->>>>>>> 01840deb
+      LOG_TIME("[T] {} = {:.3f}", name, elapsed());
       logged = true;
     }
   }
