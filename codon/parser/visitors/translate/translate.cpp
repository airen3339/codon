// Copyright (C) 2022-2024 Exaloop Inc. <https://exaloop.io>

#include "translate.h"

#include <memory>
#include <sstream>
#include <string>
#include <vector>

#include "codon/cir/transform/parallel/schedule.h"
#include "codon/cir/util/cloning.h"
#include "codon/parser/ast.h"
#include "codon/parser/common.h"
#include "codon/parser/visitors/translate/translate_ctx.h"
#include "codon/parser/visitors/typecheck/typecheck.h"

using codon::ir::cast;
using codon::ir::transform::parallel::OMPSched;
using fmt::format;

namespace codon::ast {

TranslateVisitor::TranslateVisitor(std::shared_ptr<TranslateContext> ctx)
    : ctx(std::move(ctx)), result(nullptr) {}

ir::Func *TranslateVisitor::apply(Cache *cache, const StmtPtr &stmts) {
  ir::BodiedFunc *main = nullptr;
  if (cache->isJit) {
    auto fnName = format("_jit_{}", cache->jitCell);
    main = cache->module->Nr<ir::BodiedFunc>(fnName);
    main->setSrcInfo({"<jit>", 0, 0, 0});
    main->setGlobal();
    auto irType = cache->module->unsafeGetFuncType(
        fnName, cache->classes["NoneType"].realizations["NoneType"]->ir, {}, false);
    main->realize(irType, {});
    main->setJIT();
  } else {
    main = cast<ir::BodiedFunc>(cache->module->getMainFunc());
    auto path = getAbsolutePath(cache->module0);
    main->setSrcInfo({path, 0, 0, 0});
  }

  auto block = cache->module->Nr<ir::SeriesFlow>("body");
  main->setBody(block);

  if (!cache->codegenCtx)
    cache->codegenCtx = std::make_shared<TranslateContext>(cache);
  cache->codegenCtx->bases = {main};
  cache->codegenCtx->series = {block};

  TranslateVisitor(cache->codegenCtx).translateStmts(stmts);
  cache->populatePythonModule();
  return main;
}

void TranslateVisitor::translateStmts(StmtPtr stmts) {
  for (auto &g : ctx->cache->globals)
    if (!g.second) {
      g.second = g.first == VAR_ARGV ? ctx->cache->codegenCtx->getModule()->getArgVar()
                                     : ctx->cache->codegenCtx->getModule()->N<ir::Var>(
                                           SrcInfo(), nullptr, true, false, g.first);
      ctx->cache->codegenCtx->add(TranslateItem::Var, g.first, g.second);
    }
<<<<<<< HEAD
  TranslateVisitor(ctx->cache->codegenCtx).transform(stmts);
  for (auto &[_, f]: ctx->cache->functions)
    TranslateVisitor(ctx->cache->codegenCtx).transform(f.ast);
=======

  auto tv = TranslateVisitor(cache->codegenCtx);
  tv.transform(stmts);
  for (auto &[fn, f] : cache->functions)
    if (startswith(fn, TYPE_TUPLE)) {
      tv.transformFunctionRealizations(fn, f.ast->attributes.has(Attr::LLVM));
    }
  cache->populatePythonModule();
  return main;
>>>>>>> e7bb5c16
}

/************************************************************************************/

ir::Value *TranslateVisitor::transform(const ExprPtr &expr) {
  TranslateVisitor v(ctx);
  v.setSrcInfo(expr->getSrcInfo());

  types::ClassType *p = nullptr;
  if (expr->attributes) {
    if (expr->hasAttr(ExprAttr::List) || expr->hasAttr(ExprAttr::Set) ||
        expr->hasAttr(ExprAttr::Dict) || expr->hasAttr(ExprAttr::Partial)) {
      ctx->seqItems.emplace_back();
    }
    if (expr->hasAttr(ExprAttr::Partial))
      p = expr->type->getPartial().get();
  }

  expr->accept(v);
  ir::Value *ir = v.result;

  if (expr->attributes) {
    if (expr->hasAttr(ExprAttr::List) || expr->hasAttr(ExprAttr::Set)) {
      std::vector<ir::LiteralElement> v;
      for (auto &p : ctx->seqItems.back()) {
        seqassert(p.first <= ExprAttr::StarSequenceItem, "invalid list/set element");
        v.push_back(
            ir::LiteralElement{p.second, p.first == ExprAttr::StarSequenceItem});
      }
      if (expr->hasAttr(ExprAttr::List))
        ir->setAttribute(std::make_unique<ir::ListLiteralAttribute>(v));
      else
        ir->setAttribute(std::make_unique<ir::SetLiteralAttribute>(v));
      ctx->seqItems.pop_back();
    }
    if (expr->hasAttr(ExprAttr::Dict)) {
      std::vector<ir::DictLiteralAttribute::KeyValuePair> v;
      for (int pi = 0; pi < ctx->seqItems.back().size(); pi++) {
        auto &p = ctx->seqItems.back()[pi];
        if (p.first == ExprAttr::StarSequenceItem) {
          v.push_back({p.second, nullptr});
        } else {
          seqassert(p.first == ExprAttr::SequenceItem &&
                        pi + 1 < ctx->seqItems.back().size() &&
                        ctx->seqItems.back()[pi + 1].first == ExprAttr::SequenceItem,
                    "invalid dict element");
          v.push_back({p.second, ctx->seqItems.back()[pi + 1].second});
          pi++;
        }
      }
      ir->setAttribute(std::make_unique<ir::DictLiteralAttribute>(v));
      ctx->seqItems.pop_back();
    }
    if (expr->hasAttr(ExprAttr::Partial)) {
      std::vector<ir::Value *> v;
      seqassert(p, "invalid partial element");
      int j = 0;
      auto known = p->getPartialMask();
      auto func = p->getPartialFunc();
      for (int i = 0; i < known.size(); i++) {
        if (known[i] && func->ast->args[i].status == Param::Normal) {
          seqassert(j < ctx->seqItems.back().size() &&
                        ctx->seqItems.back()[j].first == ExprAttr::SequenceItem,
                    "invalid partial element");
          v.push_back(ctx->seqItems.back()[j++].second);
        } else if (func->ast->args[i].status == Param::Normal) {
          v.push_back({nullptr});
        }
      }
      ir->setAttribute(
          std::make_unique<ir::PartialFunctionAttribute>(func->ast->name, v));
      ctx->seqItems.pop_back();
    }
    if (expr->hasAttr(ExprAttr::SequenceItem)) {
      ctx->seqItems.back().emplace_back(ExprAttr::SequenceItem, ir);
    }
    if (expr->hasAttr(ExprAttr::StarSequenceItem)) {
      ctx->seqItems.back().emplace_back(ExprAttr::StarSequenceItem, ir);
    }
  }

  return ir;
}

void TranslateVisitor::defaultVisit(Expr *n) {
  seqassert(false, "invalid node {}", n->toString());
}

void TranslateVisitor::visit(NoneExpr *expr) {
  auto f = expr->type->realizedName() + ":Optional.__new__:0";
  auto val = ctx->find(f);
  seqassert(val, "cannot find '{}'", f);
  result = make<ir::CallInstr>(expr, make<ir::VarValue>(expr, val->getFunc()),
                               std::vector<ir::Value *>{});
}

void TranslateVisitor::visit(BoolExpr *expr) {
  result = make<ir::BoolConst>(expr, expr->value, getType(expr->getType()));
}

void TranslateVisitor::visit(IntExpr *expr) {
  result = make<ir::IntConst>(expr, *(expr->intValue), getType(expr->getType()));
}

void TranslateVisitor::visit(FloatExpr *expr) {
  result = make<ir::FloatConst>(expr, *(expr->floatValue), getType(expr->getType()));
}

void TranslateVisitor::visit(StringExpr *expr) {
  result = make<ir::StringConst>(expr, expr->getValue(), getType(expr->getType()));
}

void TranslateVisitor::visit(IdExpr *expr) {
  auto val = ctx->find(expr->value);
  seqassert(val, "cannot find '{}'", expr->value);
  if (expr->value == "__vtable_size__.0") {
    // LOG("[] __vtable_size__={}", ctx->cache->classRealizationCnt + 2);
    result = make<ir::IntConst>(expr, ctx->cache->classRealizationCnt + 2,
                                getType(expr->getType()));
  } else if (auto *v = val->getVar()) {
    result = make<ir::VarValue>(expr, v);
  } else if (auto *f = val->getFunc()) {
    result = make<ir::VarValue>(expr, f);
  }
}

void TranslateVisitor::visit(IfExpr *expr) {
  auto cond = transform(expr->cond);
  auto ifexpr = transform(expr->ifexpr);
  auto elsexpr = transform(expr->elsexpr);
  result = make<ir::TernaryInstr>(expr, cond, ifexpr, elsexpr);
}

// Search expression tree for a identifier
class IdVisitor : public CallbackASTVisitor<bool, bool> {
public:
  std::unordered_set<std::string> ids;

  bool transform(const std::shared_ptr<Expr> &expr) override {
    IdVisitor v;
    if (expr)
      expr->accept(v);
    ids.insert(v.ids.begin(), v.ids.end());
    return true;
  }
  bool transform(const std::shared_ptr<Stmt> &stmt) override {
    IdVisitor v;
    if (stmt)
      stmt->accept(v);
    ids.insert(v.ids.begin(), v.ids.end());
    return true;
  }
  void visit(IdExpr *expr) override { ids.insert(expr->value); }
};

void TranslateVisitor::visit(GeneratorExpr *expr) {
  auto name = ctx->cache->imports[MAIN_IMPORT].ctx->generateCanonicalName("_generator");
  ir::Func *fn = ctx->cache->module->Nr<ir::BodiedFunc>(name);
  fn->setGlobal();
  fn->setGenerator();
  std::vector<std::string> names;
  std::vector<codon::ir::types::Type *> types;
  std::vector<ir::Value *> items;

  IdVisitor v;
  expr->accept(v);
  for (auto &i : v.ids) {
    auto val = ctx->find(i);
    if (val && !val->getFunc() && !val->getType() && !val->getVar()->isGlobal()) {
      types.push_back(val->getVar()->getType());
      names.push_back(i);
      items.emplace_back(make<ir::VarValue>(expr, val->getVar()));
    }
  }
  auto irType = ctx->cache->module->unsafeGetFuncType(
      name, ctx->forceFind(expr->type->realizedName())->getType(), types, false);
  fn->realize(irType, names);

  ctx->addBlock();
  for (auto &n : names)
    ctx->add(TranslateItem::Var, n, fn->getArgVar(n));
  auto body = make<ir::SeriesFlow>(expr, "body");
  ctx->bases.push_back(cast<ir::BodiedFunc>(fn));
  ctx->addSeries(body);

  expr->setFinalStmt(N<YieldStmt>(expr->getFinalExpr()));
  auto e = expr->getFinalSuite();
  transform(e);
  ctx->popSeries();
  ctx->bases.pop_back();
  cast<ir::BodiedFunc>(fn)->setBody(body);
  ctx->popBlock();
  result = make<ir::CallInstr>(expr, make<ir::VarValue>(expr, fn), std::move(items));
}

void TranslateVisitor::visit(CallExpr *expr) {
  if (expr->expr->isId("__ptr__")) {
    seqassert(expr->args[0].value->getId(), "expected IdExpr, got {}",
              expr->args[0].value);
    auto val = ctx->find(expr->args[0].value->getId()->value);
    seqassert(val && val->getVar(), "{} is not a variable",
              expr->args[0].value->getId()->value);
    result = make<ir::PointerValue>(expr, val->getVar());
    return;
  } else if (expr->expr->isId("__array__.__new__:0")) {
    auto fnt = expr->expr->type->getFunc();
    auto sz = fnt->funcGenerics[0].type->getIntStatic()->value;
    auto typ = fnt->funcParent->getClass()->generics[0].type;

    auto *arrayType = ctx->getModule()->unsafeGetArrayType(getType(typ));
    arrayType->setAstType(expr->getType());
    result = make<ir::StackAllocInstr>(expr, arrayType, sz);
    return;
  } else if (expr->expr->getId() && startswith(expr->expr->getId()->value,
                                               "__internal__.yield_in_no_suspend")) {
    result = make<ir::YieldInInstr>(expr, getType(expr->getType()), false);
    return;
  }

  auto ft = expr->expr->type->getFunc();
  seqassert(ft, "not calling function: {}", ft);
  auto callee = transform(expr->expr);
  bool isVariadic = ft->ast->hasAttr(Attr::CVarArg);
  std::vector<ir::Value *> items;
  for (int i = 0; i < expr->args.size(); i++) {
    seqassert(!expr->args[i].value->getEllipsis(), "ellipsis not elided");
    if (i + 1 == expr->args.size() && isVariadic) {
      auto call = expr->args[i].value->getCall();
      seqassert(
          call && call->expr->getId() &&
              startswith(call->expr->getId()->value, std::string(TYPE_TUPLE) + "["),
          "expected *args tuple: '{}'", call->toString());
      for (auto &arg : call->args)
        items.emplace_back(transform(arg.value));
    } else {
      items.emplace_back(transform(expr->args[i].value));
    }
  }
  result = make<ir::CallInstr>(expr, callee, std::move(items));
}

void TranslateVisitor::visit(DotExpr *expr) {
  if (expr->member == "__atomic__" || expr->member == "__elemsize__" ||
      expr->member == "__contents_atomic__") {
    seqassert(expr->expr->getId(), "expected IdExpr, got {}", expr->expr);
    auto t = ctx->cache->typeCtx->getType(expr->expr->getId()->type);
    auto type = ctx->find(t->realizedName())->getType();
    seqassert(type, "{} is not a type", expr->expr->getId()->value);
    result = make<ir::TypePropertyInstr>(
        expr, type,
        expr->member == "__atomic__"
            ? ir::TypePropertyInstr::Property::IS_ATOMIC
            : (expr->member == "__contents_atomic__"
                   ? ir::TypePropertyInstr::Property::IS_CONTENT_ATOMIC
                   : ir::TypePropertyInstr::Property::SIZEOF));
  } else {
    result = make<ir::ExtractInstr>(expr, transform(expr->expr), expr->member);
  }
}

void TranslateVisitor::visit(YieldExpr *expr) {
  result = make<ir::YieldInInstr>(expr, getType(expr->getType()));
}

void TranslateVisitor::visit(PipeExpr *expr) {
  auto isGen = [](const ir::Value *v) -> bool {
    auto *type = v->getType();
    if (ir::isA<ir::types::GeneratorType>(type))
      return true;
    else if (auto *fn = cast<ir::types::FuncType>(type)) {
      return ir::isA<ir::types::GeneratorType>(fn->getReturnType());
    }
    return false;
  };

  std::vector<ir::PipelineFlow::Stage> stages;
  auto *firstStage = transform(expr->items[0].expr);
  auto firstIsGen = isGen(firstStage);
  stages.emplace_back(firstStage, std::vector<ir::Value *>(), firstIsGen, false);

  // Pipeline without generators (just function call sugar)
  auto simplePipeline = !firstIsGen;
  for (auto i = 1; i < expr->items.size(); i++) {
    auto call = expr->items[i].expr->getCall();
    seqassert(call, "{} is not a call", expr->items[i].expr);

    auto fn = transform(call->expr);
    if (i + 1 != expr->items.size())
      simplePipeline &= !isGen(fn);

    std::vector<ir::Value *> args;
    args.reserve(call->args.size());
    for (auto &a : call->args)
      args.emplace_back(a.value->getEllipsis() ? nullptr : transform(a.value));
    stages.emplace_back(fn, args, isGen(fn), false);
  }

  if (simplePipeline) {
    // Transform a |> b |> c to c(b(a))
    ir::util::CloneVisitor cv(ctx->getModule());
    result = cv.clone(stages[0].getCallee());
    for (auto i = 1; i < stages.size(); ++i) {
      std::vector<ir::Value *> newArgs;
      for (auto arg : stages[i])
        newArgs.push_back(arg ? cv.clone(arg) : result);
      result = make<ir::CallInstr>(expr, cv.clone(stages[i].getCallee()), newArgs);
    }
  } else {
    for (int i = 0; i < expr->items.size(); i++)
      if (expr->items[i].op == "||>")
        stages[i].setParallel();
    // This is a statement in IR.
    ctx->getSeries()->push_back(make<ir::PipelineFlow>(expr, stages));
  }
}

void TranslateVisitor::visit(StmtExpr *expr) {
  auto *bodySeries = make<ir::SeriesFlow>(expr, "body");
  ctx->addSeries(bodySeries);
  for (auto &s : expr->stmts)
    transform(s);
  ctx->popSeries();
  result = make<ir::FlowInstr>(expr, bodySeries, transform(expr->expr));
}

/************************************************************************************/

ir::Value *TranslateVisitor::transform(const StmtPtr &stmt) {
  TranslateVisitor v(ctx);
  v.setSrcInfo(stmt->getSrcInfo());
  stmt->accept(v);
  if (v.result)
    ctx->getSeries()->push_back(v.result);
  return v.result;
}

void TranslateVisitor::defaultVisit(Stmt *n) {
  seqassert(false, "invalid node {}", n->toString());
}

void TranslateVisitor::visit(SuiteStmt *stmt) {
  for (auto &s : stmt->stmts)
    transform(s);
}

void TranslateVisitor::visit(BreakStmt *stmt) { result = make<ir::BreakInstr>(stmt); }

void TranslateVisitor::visit(ContinueStmt *stmt) {
  result = make<ir::ContinueInstr>(stmt);
}

void TranslateVisitor::visit(ExprStmt *stmt) {
  if (stmt->expr->getCall() &&
      stmt->expr->getCall()->expr->isId("__internal__.yield_final:0")) {
    result = make<ir::YieldInstr>(stmt, transform(stmt->expr->getCall()->args[0].value),
                                  true);
    ctx->getBase()->setGenerator();
  } else {
    result = transform(stmt->expr);
  }
}

void TranslateVisitor::visit(AssignStmt *stmt) {
  if (stmt->lhs && stmt->lhs->isId(VAR_ARGV))
    return;

  if (stmt->isUpdate()) {
    seqassert(stmt->lhs->getId(), "expected IdExpr, got {}", stmt->lhs);
    auto val = ctx->find(stmt->lhs->getId()->value);
    seqassert(val && val->getVar(), "{} is not a variable", stmt->lhs->getId()->value);
    result = make<ir::AssignInstr>(stmt, val->getVar(), transform(stmt->rhs));
    return;
  }

  seqassert(stmt->lhs->getId(), "expected IdExpr, got {}", stmt->lhs);
  auto var = stmt->lhs->getId()->value;
<<<<<<< HEAD
=======
  if (!stmt->rhs || (!stmt->rhs->isType() && stmt->rhs->type)) {
    auto isGlobal = in(ctx->cache->globals, var);
    ir::Var *v = nullptr;

    // dead declaration due to static compilation
    if (!stmt->rhs && !stmt->type && !stmt->lhs->type->getClass())
      return;

    if (isGlobal) {
      seqassert(ctx->find(var) && ctx->find(var)->getVar(), "cannot find global '{}'",
                var);
      v = ctx->find(var)->getVar();
      v->setSrcInfo(stmt->getSrcInfo());
      v->setType(getType((stmt->rhs ? stmt->rhs : stmt->lhs)->getType()));
    } else {
      v = make<ir::Var>(stmt, getType((stmt->rhs ? stmt->rhs : stmt->lhs)->getType()),
                        false, false, var);
      ctx->getBase()->push_back(v);
      ctx->add(TranslateItem::Var, var, v);
    }
    // Check if it is a C variable
    if (stmt->lhs->hasAttr(ExprAttr::ExternVar)) {
      v->setExternal();
      v->setName(ctx->cache->rev(var));
      v->setGlobal();
      return;
    }
>>>>>>> e7bb5c16

  auto isGlobal = in(ctx->cache->globals, var);
  ir::Var *v = nullptr;

  if (!stmt->lhs->type->isInstantiated() || (stmt->lhs->type->is("type"))) {
    // LOG("{} {}", getSrcInfo(), stmt->toString(0));
    return; // type aliases/fn aliases etc
  }

  if (isGlobal) {
    seqassert(ctx->find(var) && ctx->find(var)->getVar(), "cannot find global '{}'",
              var);
    v = ctx->find(var)->getVar();
    v->setSrcInfo(stmt->getSrcInfo());
    v->setType(getType((stmt->rhs ? stmt->rhs : stmt->lhs)->getType()));
  } else {
    v = make<ir::Var>(stmt, getType((stmt->rhs ? stmt->rhs : stmt->lhs)->getType()),
                      false, false, var);
    ctx->getBase()->push_back(v);
    ctx->add(TranslateItem::Var, var, v);
  }
  // Check if it is a C variable
  if (stmt->lhs->hasAttr(ExprAttr::ExternVar)) {
    v->setExternal();
    v->setName(ctx->cache->rev(var));
    v->setGlobal();
    return;
  }

  if (stmt->rhs)
    result = make<ir::AssignInstr>(stmt, v, transform(stmt->rhs));
}

void TranslateVisitor::visit(AssignMemberStmt *stmt) {
  result = make<ir::InsertInstr>(stmt, transform(stmt->lhs), stmt->member,
                                 transform(stmt->rhs));
}

void TranslateVisitor::visit(ReturnStmt *stmt) {
  result = make<ir::ReturnInstr>(stmt, stmt->expr ? transform(stmt->expr) : nullptr);
}

void TranslateVisitor::visit(YieldStmt *stmt) {
  result = make<ir::YieldInstr>(stmt, stmt->expr ? transform(stmt->expr) : nullptr);
  ctx->getBase()->setGenerator();
}

void TranslateVisitor::visit(WhileStmt *stmt) {
  auto loop = make<ir::WhileFlow>(stmt, transform(stmt->cond),
                                  make<ir::SeriesFlow>(stmt, "body"));
  ctx->addSeries(cast<ir::SeriesFlow>(loop->getBody()));
  transform(stmt->suite);
  ctx->popSeries();
  result = loop;
}

void TranslateVisitor::visit(ForStmt *stmt) {
  std::unique_ptr<OMPSched> os = nullptr;
  if (stmt->decorator) {
    os = std::make_unique<OMPSched>();
    auto c = stmt->decorator->getCall();
    seqassert(c, "for par is not a call: {}", stmt->decorator);
    auto fc = c->expr->getType()->getFunc();
    seqassert(fc && fc->ast->name == "std.openmp.for_par.0:0",
              "for par is not a function");
    auto schedule = fc->funcGenerics[0].type->getStrStatic()->value;
    bool ordered = fc->funcGenerics[1].type->getBoolStatic()->value;
    auto threads = transform(c->args[0].value);
    auto chunk = transform(c->args[1].value);
    auto collapse = fc->funcGenerics[2].type->getIntStatic()->value;
    bool gpu = fc->funcGenerics[3].type->getBoolStatic()->value;
    os = std::make_unique<OMPSched>(schedule, threads, chunk, ordered, collapse, gpu);
  }

  seqassert(stmt->var->getId(), "expected IdExpr, got {}", stmt->var);
  auto varName = stmt->var->getId()->value;
  ir::Var *var = nullptr;
  if (!ctx->find(varName) || !stmt->var->hasAttr(ExprAttr::Dominated)) {
    var = make<ir::Var>(stmt, getType(stmt->var->getType()), false, false, varName);
  } else {
    var = ctx->find(varName)->getVar();
  }
  ctx->getBase()->push_back(var);
  auto bodySeries = make<ir::SeriesFlow>(stmt, "body");

  auto loop = make<ir::ForFlow>(stmt, transform(stmt->iter), bodySeries, var);
  if (os)
    loop->setSchedule(std::move(os));
  ctx->add(TranslateItem::Var, varName, var);
  ctx->addSeries(cast<ir::SeriesFlow>(loop->getBody()));
  transform(stmt->suite);
  ctx->popSeries();
  result = loop;
}

void TranslateVisitor::visit(IfStmt *stmt) {
  auto cond = transform(stmt->cond);
  auto trueSeries = make<ir::SeriesFlow>(stmt, "ifstmt_true");
  ctx->addSeries(trueSeries);
  transform(stmt->ifSuite);
  ctx->popSeries();

  ir::SeriesFlow *falseSeries = nullptr;
  if (stmt->elseSuite) {
    falseSeries = make<ir::SeriesFlow>(stmt, "ifstmt_false");
    ctx->addSeries(falseSeries);
    transform(stmt->elseSuite);
    ctx->popSeries();
  }
  result = make<ir::IfFlow>(stmt, cond, trueSeries, falseSeries);
}

void TranslateVisitor::visit(TryStmt *stmt) {
  auto *bodySeries = make<ir::SeriesFlow>(stmt, "body");
  ctx->addSeries(bodySeries);
  transform(stmt->suite);
  ctx->popSeries();

  auto finallySeries = make<ir::SeriesFlow>(stmt, "finally");
  if (stmt->finally) {
    ctx->addSeries(finallySeries);
    transform(stmt->finally);
    ctx->popSeries();
  }

  auto *tc = make<ir::TryCatchFlow>(stmt, bodySeries, finallySeries);
  for (auto &c : stmt->catches) {
    auto *catchBody = make<ir::SeriesFlow>(stmt, "catch");
    auto *excType =
        c->exc ? getType(ctx->cache->typeCtx->getType(c->exc->getType())) : nullptr;
    ir::Var *catchVar = nullptr;
    if (!c->var.empty()) {
      if (!ctx->find(c->var) || !c->exc->hasAttr(ExprAttr::Dominated)) {
        catchVar = make<ir::Var>(stmt, excType, false, false, c->var);
      } else {
        catchVar = ctx->find(c->var)->getVar();
      }
      ctx->add(TranslateItem::Var, c->var, catchVar);
      ctx->getBase()->push_back(catchVar);
    }
    ctx->addSeries(catchBody);
    transform(c->suite);
    ctx->popSeries();
    tc->push_back(ir::TryCatchFlow::Catch(catchBody, excType, catchVar));
  }
  result = tc;
}

void TranslateVisitor::visit(ThrowStmt *stmt) {
  result = make<ir::ThrowInstr>(stmt, stmt->expr ? transform(stmt->expr) : nullptr);
}

void TranslateVisitor::visit(FunctionStmt *stmt) {
  // Process all realizations.
  transformFunctionRealizations(stmt->name, stmt->attributes.has(Attr::LLVM));
}

void TranslateVisitor::visit(ClassStmt *stmt) {
  // Nothing to see here, as all type handles are already generated.
  // Methods will be handled by FunctionStmt visitor.
}

/************************************************************************************/

codon::ir::types::Type *TranslateVisitor::getType(const types::TypePtr &t) {
  seqassert(t && t->getClass(), "{} is not a class", t);
  std::string name = t->getClass()->ClassType::realizedName();
  auto i = ctx->find(name);
  seqassert(i, "type {} not realized: {}", t, name);
  return i->getType();
}

void TranslateVisitor::transformFunctionRealizations(const std::string &name,
                                                     bool isLLVM) {
  for (auto &real : ctx->cache->functions[name].realizations) {
    if (!in(ctx->cache->pendingRealizations, make_pair(name, real.first)))
      continue;
    ctx->cache->pendingRealizations.erase(make_pair(name, real.first));

    LOG_TYPECHECK("[translate] generating fn {}", real.first);
    real.second->ir->setSrcInfo(getSrcInfo());
    const auto &ast = real.second->ast;
    seqassert(ast, "AST not set for {}", real.first);
    if (!isLLVM)
      transformFunction(real.second->type.get(), ast.get(), real.second->ir);
    else
      transformLLVMFunction(real.second->type.get(), ast.get(), real.second->ir);
  }
}

void TranslateVisitor::transformFunction(types::FuncType *type, FunctionStmt *ast,
                                         ir::Func *func) {
  std::vector<std::string> names;
  std::vector<int> indices;
  for (int i = 0, j = 0; i < ast->args.size(); i++)
    if (ast->args[i].status == Param::Normal) {
      if (!type->getArgTypes()[j]->getFunc()) {
        names.push_back(ctx->cache->rev(ast->args[i].name));
        indices.push_back(i);
      }
      j++;
    }
  if (ast->hasAttr(Attr::CVarArg)) {
    names.pop_back();
    indices.pop_back();
  }
  // TODO: refactor IR attribute API
  std::map<std::string, std::string> attr;
  attr[".module"] = ast->attributes.module;
  for (auto &a : ast->attributes.customAttr) {
    attr[a] = "";
  }
  func->setAttribute(std::make_unique<ir::KeyValueAttribute>(attr));
  for (int i = 0; i < names.size(); i++)
    func->getArgVar(names[i])->setSrcInfo(ast->args[indices[i]].getSrcInfo());
  // func->setUnmangledName(ctx->cache->reverseIdentifierLookup[type->ast->name]);
  if (!ast->attributes.has(Attr::C) && !ast->attributes.has(Attr::Internal)) {
    ctx->addBlock();
    for (auto i = 0; i < names.size(); i++)
      ctx->add(TranslateItem::Var, ast->args[indices[i]].name,
               func->getArgVar(names[i]));
    auto body = make<ir::SeriesFlow>(ast, "body");
    ctx->bases.push_back(cast<ir::BodiedFunc>(func));
    ctx->addSeries(body);
    transform(ast->suite);
    ctx->popSeries();
    ctx->bases.pop_back();
    cast<ir::BodiedFunc>(func)->setBody(body);
    ctx->popBlock();
  }
}

void TranslateVisitor::transformLLVMFunction(types::FuncType *type, FunctionStmt *ast,
                                             ir::Func *func) {
  std::vector<std::string> names;
  std::vector<int> indices;
  for (int i = 0, j = 1; i < ast->args.size(); i++)
    if (ast->args[i].status == Param::Normal) {
      names.push_back(ctx->cache->reverseIdentifierLookup[ast->args[i].name]);
      indices.push_back(i);
      j++;
    }
  auto f = cast<ir::LLVMFunc>(func);
  // TODO: refactor IR attribute API
  std::map<std::string, std::string> attr;
  attr[".module"] = ast->attributes.module;
  for (auto &a : ast->attributes.customAttr)
    attr[a] = "";
  func->setAttribute(std::make_unique<ir::KeyValueAttribute>(attr));
  for (int i = 0; i < names.size(); i++)
    func->getArgVar(names[i])->setSrcInfo(ast->args[indices[i]].getSrcInfo());

  seqassert(ast->suite->firstInBlock() && ast->suite->firstInBlock()->getExpr() &&
                ast->suite->firstInBlock()->getExpr()->expr->getString(),
            "LLVM function does not begin with a string");
  std::istringstream sin(
      ast->suite->firstInBlock()->getExpr()->expr->getString()->getValue());
  std::vector<ir::types::Generic> literals;
  auto &ss = ast->suite->getSuite()->stmts;
  for (int i = 1; i < ss.size(); i++) {
    if (auto sti = ss[i]->getExpr()->expr->getType()->getIntStatic()) {
      literals.emplace_back(sti->value);
    } else if (auto sts = ss[i]->getExpr()->expr->getType()->getStrStatic()) {
      literals.emplace_back(sts->value);
    } else {
      seqassert(ss[i]->getExpr()->expr->getType(), "invalid LLVM type argument: {}",
                ss[i]->getExpr()->toString());
      literals.emplace_back(
          getType(ctx->cache->typeCtx->getType(ss[i]->getExpr()->expr->getType())));
    }
  }
  bool isDeclare = true;
  std::string declare;
  std::vector<std::string> lines;
  for (std::string l; getline(sin, l);) {
    std::string lp = l;
    ltrim(lp);
    rtrim(lp);
    // Extract declares and constants.
    if (isDeclare && !startswith(lp, "declare ") && !startswith(lp, "@")) {
      bool isConst = lp.find("private constant") != std::string::npos;
      if (!isConst) {
        isDeclare = false;
        if (!lp.empty() && lp.back() != ':')
          lines.emplace_back("entry:");
      }
    }
    if (isDeclare)
      declare += lp + "\n";
    else
      lines.emplace_back(l);
  }
  f->setLLVMBody(join(lines, "\n"));
  f->setLLVMDeclarations(declare);
  f->setLLVMLiterals(literals);
  // func->setUnmangledName(ctx->cache->reverseIdentifierLookup[type->ast->name]);
}

} // namespace codon::ast<|MERGE_RESOLUTION|>--- conflicted
+++ resolved
@@ -61,21 +61,9 @@
                                            SrcInfo(), nullptr, true, false, g.first);
       ctx->cache->codegenCtx->add(TranslateItem::Var, g.first, g.second);
     }
-<<<<<<< HEAD
   TranslateVisitor(ctx->cache->codegenCtx).transform(stmts);
-  for (auto &[_, f]: ctx->cache->functions)
+  for (auto &[_, f] : ctx->cache->functions)
     TranslateVisitor(ctx->cache->codegenCtx).transform(f.ast);
-=======
-
-  auto tv = TranslateVisitor(cache->codegenCtx);
-  tv.transform(stmts);
-  for (auto &[fn, f] : cache->functions)
-    if (startswith(fn, TYPE_TUPLE)) {
-      tv.transformFunctionRealizations(fn, f.ast->attributes.has(Attr::LLVM));
-    }
-  cache->populatePythonModule();
-  return main;
->>>>>>> e7bb5c16
 }
 
 /************************************************************************************/
@@ -304,10 +292,7 @@
     seqassert(!expr->args[i].value->getEllipsis(), "ellipsis not elided");
     if (i + 1 == expr->args.size() && isVariadic) {
       auto call = expr->args[i].value->getCall();
-      seqassert(
-          call && call->expr->getId() &&
-              startswith(call->expr->getId()->value, std::string(TYPE_TUPLE) + "["),
-          "expected *args tuple: '{}'", call->toString());
+      seqassert(call, "expected *args tuple: '{}'", call->toString(0));
       for (auto &arg : call->args)
         items.emplace_back(transform(arg.value));
     } else {
@@ -452,36 +437,6 @@
 
   seqassert(stmt->lhs->getId(), "expected IdExpr, got {}", stmt->lhs);
   auto var = stmt->lhs->getId()->value;
-<<<<<<< HEAD
-=======
-  if (!stmt->rhs || (!stmt->rhs->isType() && stmt->rhs->type)) {
-    auto isGlobal = in(ctx->cache->globals, var);
-    ir::Var *v = nullptr;
-
-    // dead declaration due to static compilation
-    if (!stmt->rhs && !stmt->type && !stmt->lhs->type->getClass())
-      return;
-
-    if (isGlobal) {
-      seqassert(ctx->find(var) && ctx->find(var)->getVar(), "cannot find global '{}'",
-                var);
-      v = ctx->find(var)->getVar();
-      v->setSrcInfo(stmt->getSrcInfo());
-      v->setType(getType((stmt->rhs ? stmt->rhs : stmt->lhs)->getType()));
-    } else {
-      v = make<ir::Var>(stmt, getType((stmt->rhs ? stmt->rhs : stmt->lhs)->getType()),
-                        false, false, var);
-      ctx->getBase()->push_back(v);
-      ctx->add(TranslateItem::Var, var, v);
-    }
-    // Check if it is a C variable
-    if (stmt->lhs->hasAttr(ExprAttr::ExternVar)) {
-      v->setExternal();
-      v->setName(ctx->cache->rev(var));
-      v->setGlobal();
-      return;
-    }
->>>>>>> e7bb5c16
 
   auto isGlobal = in(ctx->cache->globals, var);
   ir::Var *v = nullptr;
