#include <algorithm>
#include <map>
#include <memory>
#include <string>
#include <tuple>
#include <unordered_map>
#include <vector>

#include "codon/parser/ast.h"
#include "codon/parser/common.h"
#include "codon/parser/visitors/simplify/simplify.h"
#include "codon/parser/visitors/typecheck/typecheck.h"

using fmt::format;

namespace codon {
namespace ast {

using namespace types;

ExprPtr TypecheckVisitor::transform(const ExprPtr &expr) {
  return transform(const_cast<ExprPtr &>(expr), false);
}

ExprPtr TypecheckVisitor::transform(ExprPtr &expr, bool allowTypes, bool allowVoid,
                                    bool disableActivation) {
  if (!expr)
    return nullptr;
  auto typ = expr->type;
  if (!expr->done) {
    TypecheckVisitor v(ctx, prependStmts);
    v.allowVoidExpr = allowVoid;
    auto oldActivation = ctx->allowActivation;
    if (disableActivation)
      ctx->allowActivation = false;
    v.setSrcInfo(expr->getSrcInfo());
    expr->accept(v);
    if (v.resultExpr)
      expr = v.resultExpr;
    seqassert(expr->type, "type not set for {}", expr->toString());
    unify(typ, expr->type);
    if (disableActivation)
      ctx->allowActivation = oldActivation;
  }
  if (auto rt = realize(typ))
    unify(typ, rt);
  if (!expr->isType() && !allowVoid && expr->type && expr->type->is("void"))
    error("expression with void type");
  return expr;
}

ExprPtr TypecheckVisitor::transformType(ExprPtr &expr, bool disableActivation) {
  expr = transform(const_cast<ExprPtr &>(expr), true, false, disableActivation);
  if (expr) {
    TypePtr t = nullptr;
    if (!expr->isType()) {
      if (expr->isStatic())
        t = std::make_shared<StaticType>(expr, ctx);
      else
        error("expected type expression");
    } else {
      t = ctx->instantiate(expr.get(), expr->getType());
    }
    expr->setType(t);
  }
  return expr;
}

void TypecheckVisitor::defaultVisit(Expr *e) {
  seqassert(false, "unexpected AST node {}", e->toString());
}

/**************************************************************************************/

void TypecheckVisitor::visit(BoolExpr *expr) {
  unify(expr->type, ctx->findInternal("bool"));
  expr->done = true;
}

void TypecheckVisitor::visit(IntExpr *expr) {
  unify(expr->type, ctx->findInternal("int"));
  expr->done = true;
}

void TypecheckVisitor::visit(FloatExpr *expr) {
  unify(expr->type, ctx->findInternal("float"));
  expr->done = true;
}

void TypecheckVisitor::visit(StringExpr *expr) {
  unify(expr->type, ctx->findInternal("str"));
  expr->done = true;
}

void TypecheckVisitor::visit(IdExpr *expr) {
  if (startswith(expr->value, TYPE_TUPLE))
    generateTupleStub(std::stoi(expr->value.substr(7)));
  else if (startswith(expr->value, TYPE_FUNCTION))
    generateFunctionStub(std::stoi(expr->value.substr(10)));
  else if (expr->value == "Callable") { // Empty Callable references
    auto typ = ctx->addUnbound(expr, ctx->typecheckLevel);
    typ->getLink()->trait = std::make_shared<CallableTrait>(std::vector<TypePtr>{});
    unify(expr->type, typ);
    expr->markType();
    return;
  }
  auto val = ctx->find(expr->value);
  if (!val) {
    auto i = ctx->cache->overloads.find(expr->value);
    if (i != ctx->cache->overloads.end()) {
      if (i->second.size() == 1) {
        val = ctx->find(i->second[0].name);
      } else {
        auto d = findDispatch(expr->value);
        val = ctx->find(d->ast->name);
      }
    }
  }
  seqassert(val, "cannot find IdExpr '{}' ({})", expr->value, expr->getSrcInfo());

  auto t = ctx->instantiate(expr, val->type);
  expr->type = unify(expr->type, t);
  if (val->type->isStaticType()) {
    expr->staticValue.type = StaticValue::Type(val->type->isStaticType());
    auto s = val->type->getStatic();
    seqassert(!expr->staticValue.evaluated, "expected unevaluated expression: {}",
              expr->toString());
    if (s && s->expr->staticValue.evaluated) {
      if (s->expr->staticValue.type == StaticValue::STRING)
        resultExpr = transform(N<StringExpr>(s->expr->staticValue.getString()));
      else
        resultExpr = transform(N<IntExpr>(s->expr->staticValue.getInt()));
    }
    return;
  } else if (val->isType()) {
    expr->markType();
  }

  // Check if we can realize the type.
  if (auto rt = realize(expr->type)) {
    unify(expr->type, rt);
    if (val->kind == TypecheckItem::Type || val->kind == TypecheckItem::Func)
      expr->value = expr->type->realizedName();
    expr->done = true;
  } else {
    expr->done = false;
  }
}

void TypecheckVisitor::visit(TupleExpr *expr) {
  for (int ai = 0; ai < expr->items.size(); ai++)
    if (auto es = const_cast<StarExpr *>(expr->items[ai]->getStar())) {
      // Case 1: *arg unpacking
      es->what = transform(es->what);
      auto t = es->what->type->getClass();
      if (!t)
        return;
      if (!t->getRecord())
        error("can only unpack tuple types");
      auto &ff = ctx->cache->classes[t->name].fields;
      for (int i = 0; i < t->getRecord()->args.size(); i++, ai++)
        expr->items.insert(expr->items.begin() + ai,
                           transform(N<DotExpr>(clone(es->what), ff[i].name)));
      expr->items.erase(expr->items.begin() + ai);
      ai--;
    } else {
      expr->items[ai] = transform(expr->items[ai]);
    }
  auto name = generateTupleStub(expr->items.size());
  resultExpr = transform(N<CallExpr>(N<DotExpr>(name, "__new__"), clone(expr->items)));
}

void TypecheckVisitor::visit(GeneratorExpr *expr) {
  seqassert(expr->kind == GeneratorExpr::Generator && expr->loops.size() == 1 &&
                expr->loops[0].conds.empty(),
            "invalid tuple generator");

  auto gen = transform(expr->loops[0].gen);
  if (!gen->type->getRecord())
    return; // continue after the iterator is realizable

  auto tuple = gen->type->getRecord();
  if (!startswith(tuple->name, TYPE_TUPLE))
    error("can only iterate over a tuple");

  auto block = N<SuiteStmt>();
  auto tupleVar = ctx->cache->getTemporaryVar("tuple");
  block->stmts.push_back(N<AssignStmt>(N<IdExpr>(tupleVar), gen));

  std::vector<ExprPtr> items;
  for (int ai = 0; ai < tuple->args.size(); ai++)
    items.emplace_back(
        N<StmtExpr>(N<AssignStmt>(clone(expr->loops[0].vars),
                                  N<IndexExpr>(N<IdExpr>(tupleVar), N<IntExpr>(ai))),
                    clone(expr->expr)));
  resultExpr = transform(N<StmtExpr>(block, N<TupleExpr>(items)));
}

void TypecheckVisitor::visit(IfExpr *expr) {
  expr->cond = transform(expr->cond);
  if (expr->cond->isStatic()) {
    if (expr->cond->staticValue.evaluated) {
      bool isTrue = false;
      if (expr->cond->staticValue.type == StaticValue::STRING)
        isTrue = !expr->cond->staticValue.getString().empty();
      else
        isTrue = expr->cond->staticValue.getInt();
      resultExpr =
          transform(isTrue ? expr->ifexpr : expr->elsexpr, false, allowVoidExpr);
      unify(expr->type, resultExpr->getType());
    } else {
      auto i = clone(expr->ifexpr), e = clone(expr->elsexpr);
      i = transform(i, false, allowVoidExpr, /*disableActivation*/ true);
      e = transform(e, false, allowVoidExpr, /*disableActivation*/ true);
      unify(expr->type, ctx->addUnbound(expr, ctx->typecheckLevel));
      if (i->isStatic() && e->isStatic()) {
        expr->staticValue.type = i->staticValue.type;
        unify(expr->type,
              ctx->findInternal(expr->staticValue.type == StaticValue::INT ? "int"
                                                                           : "str"));
      }
      expr->done = false; // do not typecheck this suite yet
    }
    return;
  }

  expr->ifexpr = transform(expr->ifexpr, false, allowVoidExpr);
  expr->elsexpr = transform(expr->elsexpr, false, allowVoidExpr);
  if (expr->cond->type->getClass() && !expr->cond->type->is("bool"))
    expr->cond = transform(N<CallExpr>(N<DotExpr>(expr->cond, "__bool__")));
  wrapOptionalIfNeeded(expr->ifexpr->getType(), expr->elsexpr);
  wrapOptionalIfNeeded(expr->elsexpr->getType(), expr->ifexpr);
  unify(expr->type, expr->ifexpr->getType());
  unify(expr->type, expr->elsexpr->getType());
  expr->ifexpr = transform(expr->ifexpr);
  expr->elsexpr = transform(expr->elsexpr);
  expr->done = expr->cond->done && expr->ifexpr->done && expr->elsexpr->done;
}

void TypecheckVisitor::visit(UnaryExpr *expr) {
  expr->expr = transform(expr->expr);
  if (expr->expr->isStatic()) {
    if (expr->expr->staticValue.type == StaticValue::STRING) {
      if (expr->op == "!") {
        if (expr->expr->staticValue.evaluated) {
          resultExpr =
              transform(N<BoolExpr>(expr->expr->staticValue.getString().empty()));
        } else {
          unify(expr->type, ctx->findInternal("bool"));
          if (!expr->isStatic())
            expr->staticValue.type = StaticValue::INT;
        }
        return;
      }
    } else if (expr->op == "-" || expr->op == "+" || expr->op == "!") {
      if (expr->expr->staticValue.evaluated) {
        int value = expr->expr->staticValue.getInt();
        if (expr->op == "+")
          ;
        else if (expr->op == "-")
          value = -value;
        else
          value = !bool(value);
        if (expr->op == "!")
          resultExpr = transform(N<BoolExpr>(bool(value)));
        else
          resultExpr = transform(N<IntExpr>(value));
      } else {
        unify(expr->type, ctx->findInternal("int"));
        if (!expr->isStatic())
          expr->staticValue.type = StaticValue::INT;
      }
      return;
    }
  }
  if (expr->op == "!") {
    resultExpr = transform(N<CallExpr>(N<DotExpr>(
        N<CallExpr>(N<DotExpr>(clone(expr->expr), "__bool__")), "__invert__")));
  } else {
    std::string magic;
    if (expr->op == "~")
      magic = "invert";
    else if (expr->op == "+")
      magic = "pos";
    else if (expr->op == "-")
      magic = "neg";
    else
      error("invalid unary operator '{}'", expr->op);
    magic = format("__{}__", magic);
    resultExpr = transform(N<CallExpr>(N<DotExpr>(clone(expr->expr), magic)));
  }
}

void TypecheckVisitor::visit(BinaryExpr *expr) {
  static std::unordered_map<StaticValue::Type, std::unordered_set<std::string>>
      staticOps = {
          {StaticValue::INT,
           {"<", "<=", ">", ">=", "==", "!=", "&&", "||", "+", "-", "*", "//", "%"}},
          {StaticValue::STRING, {"==", "!=", "+"}}};
  if (!(startswith(expr->op, "is") && expr->lexpr->getNone()))
    expr->lexpr = transform(expr->lexpr);
  if (!(startswith(expr->op, "is") && expr->rexpr->getNone()))
    expr->rexpr = transform(expr->rexpr);
  if (expr->lexpr->isStatic() && expr->rexpr->isStatic() &&
      expr->lexpr->staticValue.type == expr->rexpr->staticValue.type &&
      in(staticOps[expr->rexpr->staticValue.type], expr->op)) {
    if (expr->rexpr->staticValue.type == StaticValue::STRING) {
      if (expr->op == "+") {
        if (expr->lexpr->staticValue.evaluated && expr->rexpr->staticValue.evaluated) {
          resultExpr = transform(N<StringExpr>(expr->lexpr->staticValue.getString() +
                                               expr->rexpr->staticValue.getString()));
        } else {
          if (!expr->isStatic())
            expr->staticValue.type = StaticValue::STRING;
          unify(expr->type, ctx->findInternal("str"));
        }
      } else {
        if (expr->lexpr->staticValue.evaluated && expr->rexpr->staticValue.evaluated) {
          bool eq = expr->lexpr->staticValue.getString() ==
                    expr->rexpr->staticValue.getString();
          resultExpr = transform(N<BoolExpr>(expr->op == "==" ? eq : !eq));
        } else {
          if (!expr->isStatic())
            expr->staticValue.type = StaticValue::INT;
          unify(expr->type, ctx->findInternal("bool"));
        }
      }
    } else {
      if (expr->lexpr->staticValue.evaluated && expr->rexpr->staticValue.evaluated) {
        int64_t lvalue = expr->lexpr->staticValue.getInt();
        int64_t rvalue = expr->rexpr->staticValue.getInt();
        if (expr->op == "<")
          lvalue = lvalue < rvalue;
        else if (expr->op == "<=")
          lvalue = lvalue <= rvalue;
        else if (expr->op == ">")
          lvalue = lvalue > rvalue;
        else if (expr->op == ">=")
          lvalue = lvalue >= rvalue;
        else if (expr->op == "==")
          lvalue = lvalue == rvalue;
        else if (expr->op == "!=")
          lvalue = lvalue != rvalue;
        else if (expr->op == "&&")
          lvalue = lvalue && rvalue;
        else if (expr->op == "||")
          lvalue = lvalue || rvalue;
        else if (expr->op == "+")
          lvalue = lvalue + rvalue;
        else if (expr->op == "-")
          lvalue = lvalue - rvalue;
        else if (expr->op == "*")
          lvalue = lvalue * rvalue;
        else if (expr->op == "//") {
          if (!rvalue)
            error("static division by zero");
          lvalue = lvalue / rvalue;
        } else if (expr->op == "%") {
          if (!rvalue)
            error("static division by zero");
          lvalue = lvalue % rvalue;
        } else {
          seqassert(false, "unknown static operator {}", expr->op); // TODO!
        }
        if (in(std::set<std::string>{"==", "!=", "<", "<=", ">", ">=", "&&", "||"},
               expr->op))
          resultExpr = transform(N<BoolExpr>(bool(lvalue)));
        else
          resultExpr = transform(N<IntExpr>(lvalue));
      } else {
        if (!expr->isStatic())
          expr->staticValue.type = StaticValue::INT;
        unify(expr->type, ctx->findInternal("int"));
      }
    }
  } else {
    resultExpr = transformBinary(expr);
  }
}

void TypecheckVisitor::visit(PipeExpr *expr) {
  bool hasGenerator = false;

  // Returns T if t is of type Generator[T].
  auto getIterableType = [&](TypePtr t) {
    if (t->is("Generator")) {
      hasGenerator = true;
      return t->getClass()->generics[0].type;
    }
    return t;
  };
  // List of output types (for a|>b|>c, this list is type(a), type(a|>b),
  // type(a|>b|>c). These types are raw types (i.e. generator types are preserved).
  expr->inTypes.clear();
  expr->items[0].expr = transform(expr->items[0].expr);

  // The input type to the next stage.
  TypePtr inType = expr->items[0].expr->getType();
  expr->inTypes.push_back(inType);
  inType = getIterableType(inType);
  expr->done = expr->items[0].expr->done;
  for (int i = 1; i < expr->items.size(); i++) {
    ExprPtr prepend = nullptr; // An optional preceding stage
                               // (e.g. prepend  (|> unwrap |>) if an optional argument
                               //  needs unpacking).
    int inTypePos = -1;

    // Get the stage expression (take heed of StmtExpr!):
    auto ec = &expr->items[i].expr; // This is a pointer to a CallExprPtr
    while ((*ec)->getStmtExpr())
      ec = &const_cast<StmtExpr *>((*ec)->getStmtExpr())->expr;
    if (auto ecc = const_cast<CallExpr *>((*ec)->getCall())) {
      // Find the input argument position (a position of ... in the argument list):
      for (int ia = 0; ia < ecc->args.size(); ia++)
        if (auto ee = ecc->args[ia].value->getEllipsis()) {
          if (inTypePos == -1) {
            const_cast<EllipsisExpr *>(ee)->isPipeArg = true;
            inTypePos = ia;
            break;
          }
        }
      // If there is no ... in the argument list, use the first argument as the input
      // argument and add an ellipsis there
      if (inTypePos == -1) {
        ecc->args.insert(ecc->args.begin(), {"", N<EllipsisExpr>(true)});
        inTypePos = 0;
      }
    } else {
      // If this is not a CallExpr, make it a call expression with a single input
      // argument:
      expr->items[i].expr = N<CallExpr>(expr->items[i].expr, N<EllipsisExpr>(true));
      ec = &expr->items[i].expr;
      inTypePos = 0;
    }

    if (auto nn = transformCall((CallExpr *)(ec->get()), inType, &prepend))
      *ec = nn;
    if (prepend) { // Prepend the stage and rewind the loop (yes, the current
                   // expression will get parsed twice).
      expr->items.insert(expr->items.begin() + i, {"|>", prepend});
      i--;
      continue;
    }
    if ((*ec)->type)
      unify(expr->items[i].expr->type, (*ec)->type);
    expr->items[i].expr = *ec;
    inType = expr->items[i].expr->getType();
    if (auto rt = realize(inType))
      unify(inType, rt);
    else
      expr->done = false;
    expr->inTypes.push_back(inType);
    // Do not extract the generator type in the last stage of a pipeline.
    if (i < expr->items.size() - 1)
      inType = getIterableType(inType);
  }
  unify(expr->type, (hasGenerator ? ctx->findInternal("void") : inType));
}

void TypecheckVisitor::visit(InstantiateExpr *expr) {
  if (expr->typeExpr->getId() &&
      startswith(expr->typeExpr->getId()->value, TYPE_CALLABLE)) {
    std::vector<TypePtr> types;
    for (int i = 0; i < expr->typeParams.size(); i++) {
      expr->typeParams[i] = transformType(expr->typeParams[i]);
      if (expr->typeParams[i]->type->isStaticType())
        error("unexpected static type");
      types.push_back(expr->typeParams[i]->type);
    }
    auto typ = ctx->addUnbound(expr, ctx->typecheckLevel);
    typ->getLink()->trait = std::make_shared<CallableTrait>(types);
    unify(expr->type, typ);
  } else {
    expr->typeExpr = transformType(expr->typeExpr);
    TypePtr typ = ctx->instantiate(expr->typeExpr.get(), expr->typeExpr->getType());
    seqassert(typ->getClass(), "unknown type");
    auto &generics = typ->getClass()->generics;
    if (expr->typeParams.size() != generics.size())
      error("expected {} generics and/or statics", generics.size());

    for (int i = 0; i < expr->typeParams.size(); i++) {
      expr->typeParams[i] = transform(expr->typeParams[i], true);
      TypePtr t = nullptr;
      if (expr->typeParams[i]->isStatic()) {
        t = std::make_shared<StaticType>(expr->typeParams[i], ctx);
      } else {
        if (!expr->typeParams[i]->isType())
          error("expected type or static parameters");
        t = ctx->instantiate(expr->typeParams[i].get(), expr->typeParams[i]->getType());
      }
      unify(generics[i].type, t);
    }
    unify(expr->type, typ);
  }
  expr->markType();

  // If this is realizable, use the realized name (e.g. use Id("Ptr[byte]") instead of
  // Instantiate(Ptr, {byte})).
  if (auto rt = realize(expr->type)) {
    unify(expr->type, rt);
    resultExpr = N<IdExpr>(expr->type->realizedName());
    unify(resultExpr->type, rt);
    resultExpr->done = true;
    if (expr->typeExpr->isType())
      resultExpr->markType();
  }
}

void TypecheckVisitor::visit(SliceExpr *expr) {
  ExprPtr none = N<CallExpr>(N<DotExpr>(TYPE_OPTIONAL, "__new__"));
  resultExpr = transform(N<CallExpr>(
      N<IdExpr>(TYPE_SLICE), expr->start ? expr->start : clone(none),
      expr->stop ? expr->stop : clone(none), expr->step ? expr->step : clone(none)));
}

void TypecheckVisitor::visit(IndexExpr *expr) {
  if (expr->expr->isId("Static")) {
    TypePtr typ =
        ctx->addUnbound(expr, ctx->getLevel(), true, expr->index->isId("str") ? 1 : 2);
    unify(expr->type, typ);
    expr->done = true;
    return;
  }

  expr->expr = transform(expr->expr, true);
  auto typ = expr->expr->getType();
  seqassert(!expr->expr->isType(), "index not converted to instantiate");
  if (auto c = typ->getClass()) {
    // Case 1: check if this is a static tuple access...
    resultExpr = transformStaticTupleIndex(c.get(), expr->expr, expr->index);
    if (!resultExpr) {
      // Case 2: ... and if not, just call __getitem__.
      ExprPtr e = N<CallExpr>(N<DotExpr>(expr->expr, "__getitem__"), expr->index);
      resultExpr = transform(e, false, allowVoidExpr);
    }
  } else {
    // Case 3: type is still unknown.
    // expr->index = transform(expr->index);
    unify(expr->type, ctx->addUnbound(expr, ctx->typecheckLevel));
  }
}

void TypecheckVisitor::visit(DotExpr *expr) { resultExpr = transformDot(expr); }

void TypecheckVisitor::visit(CallExpr *expr) { resultExpr = transformCall(expr); }

void TypecheckVisitor::visit(StackAllocExpr *expr) {
  expr->typeExpr = transformType(expr->typeExpr);
  expr->expr = transform(expr->expr);
  auto t =
      ctx->instantiateGeneric(expr, ctx->findInternal("Array"), {expr->typeExpr->type});
  unify(expr->type, t);
  // Realize the Array[T] type of possible.
  if (auto rt = realize(expr->type)) {
    unify(expr->type, rt);
    expr->done = expr->expr->done;
  }
}

void TypecheckVisitor::visit(EllipsisExpr *expr) {
  unify(expr->type, ctx->addUnbound(expr, ctx->typecheckLevel));
}

void TypecheckVisitor::visit(PtrExpr *expr) {
  expr->expr = transform(expr->expr);
  auto t = ctx->instantiateGeneric(expr, ctx->findInternal("Ptr"), {expr->expr->type});
  unify(expr->type, t);
  expr->done = expr->expr->done;
}

void TypecheckVisitor::visit(YieldExpr *expr) {
  seqassert(!ctx->bases.empty(), "yield outside of a function");
  auto typ = ctx->instantiateGeneric(expr, ctx->findInternal("Generator"),
                                     {ctx->addUnbound(expr, ctx->typecheckLevel)});
  unify(ctx->bases.back().returnType, typ);
  unify(expr->type, typ->getClass()->generics[0].type);
  expr->done = realize(expr->type) != nullptr;
}

void TypecheckVisitor::visit(StmtExpr *expr) {
  expr->done = true;
  for (auto &s : expr->stmts) {
    s = transform(s);
    expr->done &= s->done;
  }
  expr->expr = transform(expr->expr, false, allowVoidExpr);
  unify(expr->type, expr->expr->type);
  expr->done &= expr->expr->done;
}

/**************************************************************************************/

void TypecheckVisitor::wrapOptionalIfNeeded(const TypePtr &targetType, ExprPtr &e) {
  if (!targetType)
    return;
  auto t1 = targetType->getClass();
  auto t2 = e->getType()->getClass();
  if (t1 && t2 && t1->name == TYPE_OPTIONAL && t1->name != t2->name)
    e = transform(N<CallExpr>(N<IdExpr>(TYPE_OPTIONAL), e));
}

ExprPtr TypecheckVisitor::transformBinary(BinaryExpr *expr, bool isAtomic,
                                          bool *noReturn) {
  // Table of supported binary operations and the corresponding magic methods.
  auto magics = std::unordered_map<std::string, std::string>{
      {"+", "add"},     {"-", "sub"},       {"*", "mul"},     {"**", "pow"},
      {"/", "truediv"}, {"//", "floordiv"}, {"@", "matmul"},  {"%", "mod"},
      {"<", "lt"},      {"<=", "le"},       {">", "gt"},      {">=", "ge"},
      {"==", "eq"},     {"!=", "ne"},       {"<<", "lshift"}, {">>", "rshift"},
      {"&", "and"},     {"|", "or"},        {"^", "xor"},
  };
  if (noReturn)
    *noReturn = false;

  // Case 0: simple transformations
  if (expr->op == "&&") {
    return transform(N<IfExpr>(expr->lexpr,
                               N<CallExpr>(N<DotExpr>(expr->rexpr, "__bool__")),
                               N<BoolExpr>(false)));
  } else if (expr->op == "||") {
    return transform(N<IfExpr>(expr->lexpr, N<BoolExpr>(true),
                               N<CallExpr>(N<DotExpr>(expr->rexpr, "__bool__"))));
  } else if (expr->op == "not in") {
    return transform(N<CallExpr>(
        N<DotExpr>(N<CallExpr>(N<DotExpr>(expr->rexpr, "__contains__"), expr->lexpr),
                   "__invert__")));
  } else if (expr->op == "in") {
    return transform(N<CallExpr>(N<DotExpr>(expr->rexpr, "__contains__"), expr->lexpr));
  } else if (expr->op == "is") {
    if (expr->lexpr->getNone() && expr->rexpr->getNone())
      return transform(N<BoolExpr>(true));
    else if (expr->lexpr->getNone())
      return transform(N<BinaryExpr>(expr->rexpr, "is", expr->lexpr));
  } else if (expr->op == "is not") {
    return transform(N<UnaryExpr>("!", N<BinaryExpr>(expr->lexpr, "is", expr->rexpr)));
  }

  if (expr->lexpr->getType()->getUnbound() ||
      (expr->op != "is" && expr->rexpr->getType()->getUnbound())) {
    // Case 1: If operand types are unknown, continue later (no transformation).
    // Mark the type as unbound.
    unify(expr->type, ctx->addUnbound(expr, ctx->typecheckLevel));
    return nullptr;
  }

  // Check if this is a "a is None" expression. If so, ...
  if (expr->op == "is" && expr->rexpr->getNone()) {
    if (expr->lexpr->getType()->getClass()->name != TYPE_OPTIONAL)
      // ... return False if lhs is not an Optional...
      return transform(N<BoolExpr>(false));
    else
      // ... or return lhs.__bool__.__invert__()
      return transform(N<CallExpr>(
          N<DotExpr>(N<CallExpr>(N<DotExpr>(expr->lexpr, "__bool__")), "__invert__")));
  }

  // Check the type equality (operand types and __raw__ pointers must match).
  // TODO: more special cases needed (Optional[T] == Optional[U] if both are None)
  if (expr->op == "is") {
    auto lc = realize(expr->lexpr->getType());
    auto rc = realize(expr->rexpr->getType());
    if (!lc || !rc) {
      // We still do not know the exact types...
      unify(expr->type, ctx->findInternal("bool"));
      return nullptr;
    } else if (!lc->getRecord() && !rc->getRecord()) {
      return transform(
          N<BinaryExpr>(N<CallExpr>(N<DotExpr>(expr->lexpr, "__raw__")),
                        "==", N<CallExpr>(N<DotExpr>(expr->rexpr, "__raw__"))));
    } else if (lc->getClass()->name == TYPE_OPTIONAL) {
      return transform(
          N<CallExpr>(N<DotExpr>(expr->lexpr, "__is_optional__"), expr->rexpr));
    } else if (rc->getClass()->name == TYPE_OPTIONAL) {
      return transform(
          N<CallExpr>(N<DotExpr>(expr->rexpr, "__is_optional__"), expr->lexpr));
    } else if (lc->realizedName() != rc->realizedName()) {
      return transform(N<BoolExpr>(false));
    } else {
      return transform(N<BinaryExpr>(expr->lexpr, "==", expr->rexpr));
    }
  }

  // Transform a binary expression to a magic method call.
  auto mi = magics.find(expr->op);
  if (mi == magics.end())
    error("invalid binary operator '{}'", expr->op);
  auto magic = mi->second;

  auto lt = expr->lexpr->getType()->getClass();
  auto rt = expr->rexpr->getType()->getClass();
  seqassert(lt && rt, "lhs and rhs types not known");

  FuncTypePtr method = nullptr;
  // Check if lt.__atomic_op__(Ptr[lt], rt) exists.
  if (isAtomic) {
    auto ptrlt =
        ctx->instantiateGeneric(expr->lexpr.get(), ctx->findInternal("Ptr"), {lt});
    method =
        findBestMethod(expr->lexpr.get(), format("__atomic_{}__", magic), {ptrlt, rt});
    if (method) {
      expr->lexpr = N<PtrExpr>(expr->lexpr);
      if (noReturn)
        *noReturn = true;
    }
  }
  // Check if lt.__iop__(lt, rt) exists.
  if (!method && expr->inPlace) {
    method = findBestMethod(expr->lexpr.get(), format("__i{}__", magic), {lt, rt});
    if (method && noReturn)
      *noReturn = true;
  }
  // Check if lt.__op__(lt, rt) exists.
  if (!method)
    method = findBestMethod(expr->lexpr.get(), format("__{}__", magic), {lt, rt});
  // Check if rt.__rop__(rt, lt) exists.
  if (!method) {
    method = findBestMethod(expr->rexpr.get(), format("__r{}__", magic), {rt, lt});
    if (method)
      swap(expr->lexpr, expr->rexpr);
  }
  if (method) {
    return transform(
        N<CallExpr>(N<IdExpr>(method->ast->name), expr->lexpr, expr->rexpr));
  } else if (lt->is("pyobj")) {
    return transform(N<CallExpr>(N<CallExpr>(N<DotExpr>(expr->lexpr, "_getattr"),
                                             N<StringExpr>(format("__{}__", magic))),
                                 expr->rexpr));
  } else if (rt->is("pyobj")) {
    return transform(N<CallExpr>(N<CallExpr>(N<DotExpr>(expr->rexpr, "_getattr"),
                                             N<StringExpr>(format("__r{}__", magic))),
                                 expr->lexpr));
  }
  error("cannot find magic '{}' in {}", magic, lt->toString());
  return nullptr;
}

ExprPtr TypecheckVisitor::transformStaticTupleIndex(ClassType *tuple, ExprPtr &expr,
                                                    ExprPtr &index) {
  if (!tuple->getRecord())
    return nullptr;
  if (!startswith(tuple->name, TYPE_TUPLE) && !startswith(tuple->name, TYPE_PARTIAL))
    // in(std::set<std::string>{"Ptr", "pyobj", "str", "Array"}, tuple->name))
    // Ptr, pyobj and str are internal types and have only one overloaded __getitem__
    return nullptr;
  // if (in(ctx->cache->classes[tuple->name].methods, "__getitem__")) {
  //     ctx->cache->overloads[ctx->cache->classes[tuple->name].methods["__getitem__"]]
  //             .size() != 1)
  //   return nullptr;
  // }

  // Extract a static integer value from a compatible expression.
  auto getInt = [&](int64_t *o, const ExprPtr &e) {
    if (!e)
      return true;
    auto f = transform(clone(e));
    if (f->staticValue.type == StaticValue::INT) {
      seqassert(f->staticValue.evaluated, "{} not evaluated", e->toString());
      *o = f->staticValue.getInt();
      return true;
    }
    if (auto ei = f->getInt()) {
      *o = ei->intValue;
      return true;
    }
    return false;
  };

  auto classItem = ctx->cache->classes.find(tuple->name);
  seqassert(classItem != ctx->cache->classes.end(), "cannot find class '{}'",
            tuple->name);
  auto sz = classItem->second.fields.size();
  int64_t start = 0, stop = sz, step = 1;
  if (getInt(&start, index)) {
    int i = translateIndex(start, stop);
    if (i < 0 || i >= stop)
      error("tuple index out of range (expected 0..{}, got {})", stop, i);
    return transform(N<DotExpr>(expr, classItem->second.fields[i].name));
  } else if (auto es = CAST(index, SliceExpr)) {
    if (!getInt(&start, es->start) || !getInt(&stop, es->stop) ||
        !getInt(&step, es->step))
      return nullptr;
    // Correct slice indices.
    if (es->step && !es->start)
      start = step > 0 ? 0 : sz;
    if (es->step && !es->stop)
      stop = step > 0 ? sz : 0;
    sliceAdjustIndices(sz, &start, &stop, step);
    // Generate new tuple.
    std::vector<ExprPtr> te;
    for (auto i = start; (step >= 0) ? (i < stop) : (i >= stop); i += step) {
      if (i < 0 || i >= sz)
        error("tuple index out of range (expected 0..{}, got {})", sz, i);
      te.push_back(N<DotExpr>(clone(expr), classItem->second.fields[i].name));
    }
    return transform(
        N<CallExpr>(N<DotExpr>(format(TYPE_TUPLE "{}", te.size()), "__new__"), te));
  }
  return nullptr;
}

ExprPtr TypecheckVisitor::transformDot(DotExpr *expr,
                                       std::vector<CallExpr::Arg> *args) {
  if (expr->member == "__class__") {
    expr->expr = transform(expr->expr, true, true, true);
    unify(expr->type, ctx->findInternal("str"));
    if (auto f = expr->expr->type->getFunc())
      return transform(N<StringExpr>(f->toString()));
    if (auto t = realize(expr->expr->type))
      return transform(N<StringExpr>(t->toString()));
    expr->done = false;
    return nullptr;
  }
  expr->expr = transform(expr->expr, true);

  // Case 1: type not yet known, so just assign an unbound type and wait until the
  // next iteration.
  if (expr->expr->getType()->getUnbound()) {
    unify(expr->type, ctx->addUnbound(expr, ctx->typecheckLevel));
    return nullptr;
  }

  auto typ = expr->expr->getType()->getClass();
  seqassert(typ, "expected formed type: {}", typ->toString());

  if (startswith(typ->name, TYPE_FUNCTION) && expr->member == "__call__")
    generateFnCall(typ->generics.size() - 1);
  auto methods = ctx->findMethod(typ->name, expr->member);
  if (methods.empty()) {
    auto findGeneric = [this](ClassType *c, const std::string &m) -> TypePtr {
      for (auto &g : c->generics) {
        if (ctx->cache->reverseIdentifierLookup[g.name] == m)
          return g.type;
      }
      return nullptr;
    };
    if (auto member = ctx->findMember(typ->name, expr->member)) {
      // Case 2(a): Object member access.
      auto t = ctx->instantiate(expr, member, typ.get());
      unify(expr->type, t);
      expr->done = expr->expr->done && realize(expr->type) != nullptr;
      return nullptr;
    } else if (auto t = findGeneric(typ.get(), expr->member)) {
      // Case 2(b): Object generic access.
      unify(expr->type, t);
      if (!t->isStaticType())
        expr->markType();
      else
        expr->staticValue.type = StaticValue::Type(t->isStaticType());
      if (auto rt = realize(expr->type)) {
        unify(expr->type, rt);
        ExprPtr e;
        if (!t->isStaticType())
          e = N<IdExpr>(t->realizedName());
        else if (t->getStatic()->expr->staticValue.type == StaticValue::STRING)
          e = transform(N<StringExpr>(t->getStatic()->expr->staticValue.getString()));
        else
          e = transform(N<IntExpr>(t->getStatic()->expr->staticValue.getInt()));
        return transform(e);
      }
      return nullptr;
    } else if (typ->name == TYPE_OPTIONAL) {
      // Case 3: Transform optional.member to unwrap(optional).member.
      auto d = N<DotExpr>(transform(N<CallExpr>(N<IdExpr>(FN_UNWRAP), expr->expr)),
                          expr->member);
      if (auto dd = transformDot(d.get(), args))
        return dd;
      return d;
    } else if (typ->name == "pyobj") {
      // Case 4: Transform pyobj.member to pyobj._getattr("member").
      return transform(
          N<CallExpr>(N<DotExpr>(expr->expr, "_getattr"), N<StringExpr>(expr->member)));
    } else {
      // For debugging purposes:
      ctx->findMethod(typ->name, expr->member);
      error("cannot find '{}' in {}", expr->member, typ->toString());
    }
  }

  // Case 5: look for a method that best matches the given arguments.
  //         If it exists, return a simple IdExpr with that method's name.
  //         Append a "self" variable to the front if needed.
  if (args) {
    std::vector<CallExpr::Arg> argTypes;
    bool isType = expr->expr->isType();
    if (!isType) {
      ExprPtr expr = N<IdExpr>("self");
      expr->setType(typ);
      argTypes.emplace_back(CallExpr::Arg{"", expr});
    }
    for (const auto &a : *args)
      argTypes.emplace_back(a);
    if (auto bestMethod = findBestMethod(expr->expr.get(), expr->member, argTypes)) {
      ExprPtr e = N<IdExpr>(bestMethod->ast->name);
      auto t = ctx->instantiate(expr, bestMethod, typ.get());
      unify(e->type, t);
      unify(expr->type, e->type);
      if (!isType)
        args->insert(args->begin(), {"", expr->expr}); // self variable
      e = transform(e); // Visit IdExpr and realize it if necessary.
      // Remove lingering unbound variables from expr->expr (typ) instantiation
      // if we accessed a method that does not reference any generic in typ.
      if (isType && !bestMethod->ast->attributes.has(Attr::Method))
        deactivateUnbounds(typ.get());
      return e;
    }
    // No method was found, print a nice error message.
    std::vector<std::string> nice;
    for (auto &t : argTypes)
      nice.emplace_back(format("{} = {}", t.name, t.value->type->toString()));
    error("cannot find a method '{}' in {} with arguments {}", expr->member,
          typ->toString(), join(nice, ", "));
  }

  // Case 6: multiple overloaded methods available.
  FuncTypePtr bestMethod = nullptr;
  auto oldType = expr->getType() ? expr->getType()->getClass() : nullptr;
  if (methods.size() > 1 && oldType && oldType->getFunc()) {
    // If old type is already a function, use its arguments to pick the best call.
    std::vector<TypePtr> methodArgs;
    if (!expr->expr->isType()) // self argument
      methodArgs.emplace_back(typ);
    for (auto i = 1; i < oldType->generics.size(); i++)
      methodArgs.emplace_back(oldType->generics[i].type);
    bestMethod = findBestMethod(expr->expr.get(), expr->member, methodArgs);
    if (!bestMethod) {
      // Print a nice error message.
      std::vector<std::string> nice;
      for (auto &t : methodArgs)
        nice.emplace_back(format("{}", t->toString()));
      error("cannot find a method '{}' in {} with arguments {}", expr->member,
            typ->toString(), join(nice, ", "));
    }
  } else if (methods.size() > 1) {
    auto m = ctx->cache->classes.find(typ->name);
    auto t = m->second.methods.find(expr->member);
    bestMethod = findDispatch(t->second);
  } else {
    bestMethod = methods[0];
  }

  // Case 7: only one valid method remaining. Check if this is a class method or an
  // object method access and transform accordingly.
  if (expr->expr->isType()) {
    // Class method access: Type.method.
    auto name = bestMethod->ast->name;
    auto val = ctx->find(name);
    seqassert(val, "cannot find method '{}'", name);
    ExprPtr e = N<IdExpr>(name);
    auto t = ctx->instantiate(expr, bestMethod, typ.get());
    unify(e->type, t);
    unify(expr->type, e->type);
    e = transform(e); // Visit IdExpr and realize it if necessary.
    // Remove lingering unbound variables from expr->expr (typ) instantiation
    // if we accessed a method that does not reference any generic in typ.
    if (!bestMethod->ast->attributes.has(Attr::Method))
      deactivateUnbounds(typ.get());
    return e;
  } else {
    // Object access: y.method. Transform y.method to a partial call
    // typeof(t).foo(y, ...).
    std::vector<ExprPtr> methodArgs{expr->expr};
    methodArgs.push_back(N<EllipsisExpr>());
    // Handle @property methods.
    if (bestMethod->ast->attributes.has(Attr::Property))
      methodArgs.pop_back();
    ExprPtr e = N<CallExpr>(N<IdExpr>(bestMethod->ast->name), methodArgs);
<<<<<<< HEAD
    auto ex = transform(e, false, allowVoidExpr);
    return ex;
=======
    ExprPtr r = transform(e, false, allowVoidExpr);
    return r;
>>>>>>> 18d1d9b5
  }
}

void TypecheckVisitor::deactivateUnbounds(Type *t) {
  auto ub = t->getUnbounds();
  for (auto &u : ub)
    ctx->activeUnbounds.erase(u);
  if (auto f = t->getFunc())
    deactivateUnbounds(f->args[0].get());
}

ExprPtr TypecheckVisitor::transformCall(CallExpr *expr, const types::TypePtr &inType,
                                        ExprPtr *extraStage) {
  auto special = transformSpecialCall(expr);
  if (special.first)
    return special.second;

  ExprPtr oldExpr = nullptr;
  if (extraStage)
    oldExpr = expr->clone(); // keep the old expression if we end up with an extra stage

  // First transform the arguments.
  for (int ai = 0; ai < expr->args.size(); ai++) {
    if (auto es = const_cast<StarExpr *>(expr->args[ai].value->getStar())) {
      // Case 1: *arg unpacking
      es->what = transform(es->what);
      auto t = es->what->type->getClass();
      if (!t)
        return nullptr;
      if (!t->getRecord())
        error("can only unpack tuple types");
      auto &ff = ctx->cache->classes[t->name].fields;
      for (int i = 0; i < t->getRecord()->args.size(); i++, ai++)
        expr->args.insert(
            expr->args.begin() + ai,
            CallExpr::Arg{"", transform(N<DotExpr>(clone(es->what), ff[i].name))});
      expr->args.erase(expr->args.begin() + ai);
      ai--;
    } else if (auto ek = CAST(expr->args[ai].value, KeywordStarExpr)) {
      // Case 2: **kwarg unpacking
      ek->what = transform(ek->what);
      auto t = ek->what->type->getClass();
      if (!t)
        return nullptr;
      if (!t->getRecord() || startswith(t->name, TYPE_TUPLE))
        error("can only unpack named tuple types: {}", t->toString());
      auto &ff = ctx->cache->classes[t->name].fields;
      for (int i = 0; i < t->getRecord()->args.size(); i++, ai++)
        expr->args.insert(expr->args.begin() + ai,
                          CallExpr::Arg{ff[i].name, transform(N<DotExpr>(
                                                        clone(ek->what), ff[i].name))});
      expr->args.erase(expr->args.begin() + ai);
      ai--;
    } else {
      // Case 3: Normal argument
      // LOG("-> {}", expr->args[ai].value->toString());
      expr->args[ai].value = transform(expr->args[ai].value, true);
      // Unbound inType might become a generator that will need to be extracted, so
      // don't unify it yet.
      if (inType && !inType->getUnbound() && expr->args[ai].value->getEllipsis() &&
          expr->args[ai].value->getEllipsis()->isPipeArg)
        unify(expr->args[ai].value->type, inType);
    }
  }
  std::set<std::string> seenNames;
  for (auto &i : expr->args)
    if (!i.name.empty()) {
      if (in(seenNames, i.name))
        error("repeated named argument '{}'", i.name);
      seenNames.insert(i.name);
    }

  if (expr->expr->isId("super")) {
    if (ctx->bases.back().supers.empty())
      error("no matching super methods are available");
    auto parentCls = ctx->bases.back().type->getFunc()->funcParent;
    auto m =
        findMatchingMethods(parentCls ? CAST(parentCls, types::ClassType) : nullptr,
                            ctx->bases.back().supers, expr->args);
    if (m.empty())
      error("no matching super methods are available");
    // LOG("found {} <- {}", ctx->bases.back().type->getFunc()->toString(),
    // m[0]->toString());
    ExprPtr e = N<CallExpr>(N<IdExpr>(m[0]->ast->name), expr->args);
    return transform(e, false, true);
  }

  // Intercept dot-callees (e.g. expr.foo). Needed in order to select a proper
  // overload for magic methods and to avoid dealing with partial calls
  // (a non-intercepted object DotExpr (e.g. expr.foo) will get transformed into a
  // partial call).
  ExprPtr *lhs = &expr->expr;
  // Make sure to check for instantiation DotExpr (e.g. a.b[T]) as well.
  if (auto ei = const_cast<IndexExpr *>(expr->expr->getIndex())) {
    // A potential function instantiation
    lhs = &ei->expr;
  } else if (auto eii = CAST(expr->expr, InstantiateExpr)) {
    // Real instantiation
    lhs = &eii->typeExpr;
  }
  if (auto ed = const_cast<DotExpr *>((*lhs)->getDot())) {
    if (auto edt = transformDot(ed, &expr->args))
      *lhs = edt;
  } else if (auto ei = const_cast<IdExpr *>((*lhs)->getId())) {
    // check if this is an overloaded function?
    auto i = ctx->cache->overloads.find(ei->value);
    if (i != ctx->cache->overloads.end() && i->second.size() != 1) {
      if (auto bestMethod = findBestMethod(ei->value, expr->args)) {
        ExprPtr e = N<IdExpr>(bestMethod->ast->name);
        auto t = ctx->instantiate(expr, bestMethod);
        unify(e->type, t);
        unify(ei->type, e->type);
        *lhs = e;
      } else {
        std::vector<std::string> nice;
        for (auto &t : expr->args)
          nice.emplace_back(format("{} = {}", t.name, t.value->type->toString()));
        error("cannot find an overload '{}' with arguments {}", ei->value,
              join(nice, ", "));
      }
    }
  }
  expr->expr = transform(expr->expr, true);

  auto callee = expr->expr->getType()->getClass();
  FuncTypePtr calleeFn = callee ? callee->getFunc() : nullptr;
  std::vector<char> known;
  std::string partialVar;
  if (!callee) {
    // Case 1: Unbound callee, will be resolved later.
    unify(expr->type, ctx->addUnbound(expr, ctx->typecheckLevel));
    return nullptr;
  } else if (expr->expr->isType()) {
    if (callee->getRecord()) {
      // Case 2a: Tuple constructor. Transform to: t.__new__(args)
      return transform(N<CallExpr>(N<DotExpr>(expr->expr, "__new__"), expr->args));
    } else {
      // Case 2b: Type constructor. Transform to a StmtExpr:
      //   c = t.__new__(); c.__init__(args); c
      ExprPtr var = N<IdExpr>(ctx->cache->getTemporaryVar("v"));
      return transform(N<StmtExpr>(
          N<SuiteStmt>(
              N<AssignStmt>(clone(var), N<CallExpr>(N<DotExpr>(expr->expr, "__new__"))),
              N<ExprStmt>(N<CallExpr>(N<IdExpr>("std.internal.gc.register_finalizer"),
                                      clone(var))),
              N<ExprStmt>(N<CallExpr>(N<DotExpr>(clone(var), "__init__"), expr->args))),
          clone(var)));
    }
  } else if (auto pc = callee->getPartial()) {
    ExprPtr var = N<IdExpr>(partialVar = ctx->cache->getTemporaryVar("pt"));
    expr->expr = transform(N<StmtExpr>(N<AssignStmt>(clone(var), expr->expr),
                                       N<IdExpr>(pc->func->ast->name)));
    calleeFn = expr->expr->type->getFunc();
    for (int i = 0, j = 0; i < pc->known.size(); i++)
      if (pc->func->ast->args[i].generic) {
        if (pc->known[i])
          unify(calleeFn->funcGenerics[j].type, pc->func->funcGenerics[j].type);
        j++;
      }
    known = pc->known;
    seqassert(calleeFn, "not a function: {}", expr->expr->type->toString());
  } else if (!callee->getFunc()) {
    // Case 3: callee is not a named function. Route it through a __call__ method.
    ExprPtr newCall = N<CallExpr>(N<DotExpr>(expr->expr, "__call__"), expr->args);
    return transform(newCall, false, allowVoidExpr);
  }

  // Handle named and default arguments
  std::vector<CallExpr::Arg> args;
  std::vector<ExprPtr> typeArgs;
  int typeArgCount = 0;
  bool isPartial = false;
  int ellipsisStage = -1;
  auto newMask = std::vector<char>(calleeFn->ast->args.size(), 1);
<<<<<<< HEAD
  auto getPartialArg = [&](int pi) {
    auto id = transform(N<IdExpr>(partialVar));
    ExprPtr it = N<IntExpr>(pi);
    // Manual call to transformStaticTupleIndex needed because otherwise
    // IndexExpr routes this to InstantiateExpr.
    auto ex = transformStaticTupleIndex(callee.get(), id, it);
    seqassert(ex, "partial indexing failed");
    return ex;
  };

  ExprPtr partialStarArgs = nullptr;
  ExprPtr partialKwstarArgs = nullptr;
=======
>>>>>>> 18d1d9b5
  if (expr->ordered)
    args = expr->args;
  else
    ctx->reorderNamedArgs(
        calleeFn.get(), expr->args,
        [&](int starArgIndex, int kwstarArgIndex,
            const std::vector<std::vector<int>> &slots, bool partial) {
          isPartial = partial;
          ctx->addBlock(); // add generics for default arguments.
          addFunctionGenerics(calleeFn->getFunc().get());
          for (int si = 0, pi = 0; si < slots.size(); si++) {
            if (calleeFn->ast->args[si].generic) {
              typeArgs.push_back(slots[si].empty() ? nullptr
                                                   : expr->args[slots[si][0]].value);
              typeArgCount += typeArgs.back() != nullptr;
              newMask[si] = slots[si].empty() ? 0 : 1;
<<<<<<< HEAD
            } else if (si == starArgIndex) {
=======
            } else if (si == starArgIndex && !(partial && slots[si].empty())) {
>>>>>>> 18d1d9b5
              std::vector<ExprPtr> extra;
              if (!known.empty())
                extra.push_back(N<StarExpr>(getPartialArg(-2)));
              for (auto &e : slots[si]) {
                extra.push_back(expr->args[e].value);
                if (extra.back()->getEllipsis())
                  ellipsisStage = args.size();
              }
              auto e = transform(N<TupleExpr>(extra));
              if (partial) {
                partialStarArgs = e;
                args.push_back({"", transform(N<EllipsisExpr>())});
                newMask[si] = 0;
              } else {
                args.push_back({"", e});
              }
            } else if (si == kwstarArgIndex) {
              std::vector<std::string> names;
              std::vector<CallExpr::Arg> values;
              if (!known.empty()) {
                auto e = getPartialArg(-1);
                auto t = e->getType()->getRecord();
                seqassert(t && startswith(t->name, "KwTuple"), "{} not a kwtuple",
                          e->toString());
                auto &ff = ctx->cache->classes[t->name].fields;
                for (int i = 0; i < t->getRecord()->args.size(); i++) {
                  names.emplace_back(ff[i].name);
                  values.emplace_back(
                      CallExpr::Arg{"", transform(N<DotExpr>(clone(e), ff[i].name))});
                }
              }
              for (auto &e : slots[si]) {
                names.emplace_back(expr->args[e].name);
                values.emplace_back(CallExpr::Arg{"", expr->args[e].value});
                if (values.back().value->getEllipsis())
                  ellipsisStage = args.size();
              }
              auto kwName = generateTupleStub(names.size(), "KwTuple", names);
              auto e = transform(N<CallExpr>(N<IdExpr>(kwName), values));
              if (partial) {
                partialKwstarArgs = e;
                args.push_back({"", transform(N<EllipsisExpr>())});
                newMask[si] = 0;
              } else {
                args.push_back({"", e});
              }
            } else if (slots[si].empty()) {
              if (!known.empty() && known[si]) {
                args.push_back({"", getPartialArg(pi++)});
              } else if (partial) {
                args.push_back({"", transform(N<EllipsisExpr>())});
                newMask[si] = 0;
              } else {
                auto es = calleeFn->ast->args[si].deflt->toString();
                if (in(ctx->defaultCallDepth, es))
                  error("recursive default arguments");
                ctx->defaultCallDepth.insert(es);
                args.push_back({"", transform(clone(calleeFn->ast->args[si].deflt))});
                ctx->defaultCallDepth.erase(es);
              }
            } else {
              seqassert(slots[si].size() == 1, "call transformation failed");
              args.push_back({"", expr->args[slots[si][0]].value});
            }
          }
          ctx->popBlock();
          return 0;
        },
        [&](const std::string &errorMsg) {
          error("{}", errorMsg);
          return -1;
        },
        known);
  if (isPartial) {
    deactivateUnbounds(expr->args.back().value->getType().get());
    expr->args.pop_back();
    if (!partialStarArgs)
      partialStarArgs = transform(N<TupleExpr>());
    if (!partialKwstarArgs) {
      auto kwName = generateTupleStub(0, "KwTuple", {});
      partialKwstarArgs = transform(N<CallExpr>(N<IdExpr>(kwName)));
    }
  }

  // Typecheck given arguments with the expected (signature) types.
  bool unificationsDone = true;
  seqassert((expr->ordered && typeArgs.empty()) ||
                (!expr->ordered && typeArgs.size() == calleeFn->funcGenerics.size()),
            "bad vector sizes");
  for (int si = 0; !expr->ordered && si < calleeFn->funcGenerics.size(); si++)
    if (typeArgs[si]) {
      auto t = typeArgs[si]->type;
      if (calleeFn->funcGenerics[si].type->isStaticType()) {
        if (!typeArgs[si]->isStatic())
          error("expected static expression");
        t = std::make_shared<StaticType>(typeArgs[si], ctx);
      }
      unify(t, calleeFn->funcGenerics[si].type);
    }
  expr->ordered = true;
  // Special case: function instantiation
  if (isPartial && typeArgCount && typeArgCount == expr->args.size()) {
    for (auto &a : args) {
      seqassert(a.value->getEllipsis(), "expected ellipsis");
      deactivateUnbounds(a.value->getType().get());
    }
    auto e = transform(expr->expr);
    unify(expr->type, e->getType());
    // LOG("-- {} / {}", e->toString(), e->type->debugString(true));
    return e;
  }

  // Check if ellipsis is in the *args/*kwArgs
  if (extraStage && ellipsisStage != -1) {
    *extraStage = args[ellipsisStage].value;
    args[ellipsisStage].value = N<EllipsisExpr>();
    const_cast<CallExpr *>(oldExpr->getCall())->args = args;
    const_cast<CallExpr *>(oldExpr->getCall())->ordered = true;
    deactivateUnbounds(calleeFn.get());
    return oldExpr;
  }

  std::vector<TypePtr> replacements(calleeFn->args.size() - 1, nullptr);
  for (int si = 0; si < calleeFn->args.size() - 1; si++) {
    bool isPipeArg = extraStage && args[si].value->getEllipsis();
    auto orig = args[si].value.get();
    if (!wrapExpr(args[si].value, calleeFn->args[si + 1], calleeFn))
      unificationsDone = false;

    replacements[si] = !calleeFn->args[si + 1]->getClass() ? args[si].value->type
                                                           : calleeFn->args[si + 1];
    if (isPipeArg && orig != args[si].value.get()) {
      *extraStage = args[si].value;
      return oldExpr;
    }
  }

  // Realize arguments.
  expr->done = true;
  for (auto &a : args) {
    if (auto rt = realize(a.value->type)) {
      unify(rt, a.value->type);
      a.value = transform(a.value);
    }
    expr->done &= a.value->done;
  }

  // Handle default generics (calleeFn.g. foo[S, T=int]) only if all arguments were
  // unified.
  // TODO: remove once the proper partial handling of overloaded functions land
  if (unificationsDone) {
    for (int i = 0, j = 0; i < calleeFn->ast->args.size(); i++)
      if (calleeFn->ast->args[i].generic) {
        if (calleeFn->ast->args[i].deflt &&
            calleeFn->funcGenerics[j].type->getUnbound()) {
          auto de = transform(calleeFn->ast->args[i].deflt, true);
          TypePtr t = nullptr;
          if (de->isStatic())
            t = std::make_shared<StaticType>(de, ctx);
          else
            t = de->getType();
          unify(calleeFn->funcGenerics[j].type, t);
        }
        j++;
      }
  }
  for (int si = 0; si < replacements.size(); si++)
    if (replacements[si]) {
      if (replacements[si]->getFunc())
        deactivateUnbounds(replacements[si].get());
      if (auto pt = replacements[si]->getPartial())
        deactivateUnbounds(pt->func.get());
      calleeFn->generics[si + 1].type = calleeFn->args[si + 1] = replacements[si];
    }
  if (!isPartial) {
    if (auto rt = realize(calleeFn)) {
      unify(rt, std::static_pointer_cast<Type>(calleeFn));
      expr->expr = transform(expr->expr);
    }
  }
  expr->done &= expr->expr->done;

  // Emit the final call.
  if (isPartial) {
    // Case 1: partial call.
    // Transform calleeFn(args...) to Partial.N<known>.<calleeFn>(args...).
    auto partialTypeName = generatePartialStub(newMask, calleeFn->getFunc().get());
    deactivateUnbounds(calleeFn.get());
    std::vector<ExprPtr> newArgs;
    for (auto &r : args)
      if (!r.value->getEllipsis())
        newArgs.push_back(r.value);
    newArgs.push_back(partialStarArgs);
    newArgs.push_back(partialKwstarArgs);

    std::string var = ctx->cache->getTemporaryVar("partial");
    ExprPtr call = nullptr;
    if (!partialVar.empty()) {
      auto stmts = const_cast<StmtExpr *>(expr->expr->getStmtExpr())->stmts;
      stmts.push_back(N<AssignStmt>(N<IdExpr>(var),
                                    N<CallExpr>(N<IdExpr>(partialTypeName), newArgs)));
      call = N<StmtExpr>(stmts, N<IdExpr>(var));
    } else {
      call =
          N<StmtExpr>(N<AssignStmt>(N<IdExpr>(var),
                                    N<CallExpr>(N<IdExpr>(partialTypeName), newArgs)),
                      N<IdExpr>(var));
    }
    call = transform(call, false, allowVoidExpr);
    seqassert(call->type->getRecord() &&
                  startswith(call->type->getRecord()->name, partialTypeName) &&
                  !call->type->getPartial(),
              "bad partial transformation");
    call->type = N<PartialType>(call->type->getRecord(), calleeFn, newMask);
    return call;
  } else {
    // Case 2. Normal function call.
    expr->args = args;
    unify(expr->type, calleeFn->args[0]); // function return type
    return nullptr;
  }
}

std::pair<bool, ExprPtr> TypecheckVisitor::transformSpecialCall(CallExpr *expr) {
  if (!expr->expr->getId())
    return {false, nullptr};
  auto val = expr->expr->getId()->value;
  if (val == "isinstance") {
    // Make sure not to activate new unbound here, as we just need to check type
    // equality.
    expr->staticValue.type = StaticValue::INT;
    expr->type = unify(expr->type, ctx->findInternal("bool"));
    expr->args[0].value = transform(expr->args[0].value, true, true);
    auto typ = expr->args[0].value->type->getClass();
    if (!typ || !typ->canRealize()) {
      return {true, nullptr};
    } else {
      expr->args[0].value = transform(expr->args[0].value, true, true); // to realize it
      if (expr->args[1].value->isId("Tuple") || expr->args[1].value->isId("tuple")) {
        return {true, transform(N<BoolExpr>(startswith(typ->name, TYPE_TUPLE)))};
      } else if (expr->args[1].value->isId("ByVal")) {
        return {true, transform(N<BoolExpr>(typ->getRecord() != nullptr))};
      } else if (expr->args[1].value->isId("ByRef")) {
        return {true, transform(N<BoolExpr>(typ->getRecord() == nullptr))};
      } else {
        expr->args[1].value =
            transformType(expr->args[1].value, /*disableActivation*/ true);
        auto t = expr->args[1].value->type;
        auto unifyOK = typ->unify(t.get(), nullptr) >= 0;
        return {true, transform(N<BoolExpr>(unifyOK))};
      }
    }
  } else if (val == "staticlen") {
    expr->staticValue.type = StaticValue::INT;
    expr->args[0].value = transform(expr->args[0].value);
    auto typ = expr->args[0].value->getType();
    if (auto s = typ->getStatic()) {
      if (s->expr->staticValue.type != StaticValue::STRING)
        error("expected a static string");
      if (!s->expr->staticValue.evaluated)
        return {true, nullptr};
      return {true, transform(N<IntExpr>(s->expr->staticValue.getString().size()))};
    }
    if (!typ->getClass())
      return {true, nullptr};
    else if (!typ->getRecord())
      error("{} is not a tuple type", typ->toString());
    else
      return {true, transform(N<IntExpr>(typ->getRecord()->args.size()))};
  } else if (val == "hasattr") {
    expr->staticValue.type = StaticValue::INT;
    expr->args[1].value = transform(expr->args[1].value);
    if (expr->args[1].value->staticValue.type != StaticValue::STRING)
      error("expected static string");
    expr->args[0].value =
        transformType(expr->args[0].value, /*disableActivation*/ true);
    auto typ = expr->args[0].value->getType()->getClass();
    if (!typ || !expr->args[1].value->staticValue.evaluated)
      return {true, nullptr};
    auto member = expr->args[1].value->staticValue.getString();
    std::vector<TypePtr> args{typ};
    for (int i = 2; i < expr->args.size(); i++) {
      expr->args[i].value = transformType(expr->args[i].value);
      if (!expr->args[i].value->getType()->getClass())
        return {true, nullptr};
      args.push_back(expr->args[i].value->getType());
    }
    bool exists = !ctx->findMethod(typ->getClass()->name, member).empty() ||
                  ctx->findMember(typ->getClass()->name, member);
    if (exists && args.size() > 1)
      exists &= findBestMethod(expr->args[0].value.get(), member, args) != nullptr;
    return {true, transform(N<BoolExpr>(exists))};
  } else if (val == "compile_error") {
    expr->args[0].value = transform(expr->args[0].value);
    if (expr->args[0].value->staticValue.type != StaticValue::STRING)
      error("expected static string");
    if (!expr->args[0].value->staticValue.evaluated)
      return {true, nullptr};
    error("custom error: {}", expr->args[0].value->staticValue.getString());
  } else if (val == "type") {
    expr->args[0].value = transform(expr->args[0].value);
    unify(expr->type, expr->args[0].value->getType());
    if (auto rt = realize(expr->type)) {
      unify(expr->type, rt);
      auto resultExpr = N<IdExpr>(expr->type->realizedName());
      unify(resultExpr->type, expr->type);
      resultExpr->done = true;
      resultExpr->markType();
      return {true, resultExpr};
    }
    return {true, nullptr};
  } else if (val == "getattr") {
    expr->args[1].value = transform(expr->args[1].value);
    if (expr->args[1].value->staticValue.type != StaticValue::STRING)
      error("expected static string");
    if (!expr->args[1].value->staticValue.evaluated)
      return {true, nullptr};
    return {true, transform(N<DotExpr>(expr->args[0].value,
                                       expr->args[1].value->staticValue.getString()))};
  }
  return {false, nullptr};
}

void TypecheckVisitor::addFunctionGenerics(const FuncType *t) {
  for (auto p = t->funcParent; p;) {
    if (auto f = p->getFunc()) {
      for (auto &g : f->funcGenerics)
        ctx->add(TypecheckItem::Type, g.name, g.type);
      p = f->funcParent;
    } else {
      auto c = p->getClass();
      seqassert(c, "not a class: {}", p->toString());
      for (auto &g : c->generics)
        ctx->add(TypecheckItem::Type, g.name, g.type);
      break;
    }
  }
  for (auto &g : t->funcGenerics)
    ctx->add(TypecheckItem::Type, g.name, g.type);
}

std::string TypecheckVisitor::generateTupleStub(int len, const std::string &name,
                                                std::vector<std::string> names,
                                                bool hasSuffix) {
  static std::map<std::string, int> usedNames;
  auto key = join(names, ";");
  std::string suffix;
  if (!names.empty()) {
    if (!in(usedNames, key))
      usedNames[key] = usedNames.size();
    suffix = format("_{}", usedNames[key]);
  } else {
    for (int i = 1; i <= len; i++)
      names.push_back(format("item{}", i));
  }
  auto typeName = format("{}{}", name, hasSuffix ? format(".N{}{}", len, suffix) : "");
  if (!ctx->find(typeName)) {
    std::vector<Param> args;
    for (int i = 1; i <= len; i++)
      args.emplace_back(Param(names[i - 1], N<IdExpr>(format("T{}", i)), nullptr));
    for (int i = 1; i <= len; i++)
      args.emplace_back(Param(format("T{}", i), N<IdExpr>("type"), nullptr, true));
    StmtPtr stmt =
        std::make_shared<ClassStmt>(typeName, args, nullptr, Attr({Attr::Tuple}));
    stmt->setSrcInfo(ctx->cache->generateSrcInfo());

    stmt = SimplifyVisitor::apply(ctx->cache->imports[STDLIB_IMPORT].ctx, stmt,
                                  FILE_GENERATED, 0);
    stmt = TypecheckVisitor(ctx).transform(stmt);
    prependStmts->push_back(stmt);
  }
  return typeName;
}

std::string TypecheckVisitor::generateFunctionStub(int n) {
  seqassert(n >= 0, "invalid n");
  auto typeName = format(TYPE_FUNCTION "{}", n);
  if (!ctx->find(typeName)) {
    std::vector<ExprPtr> genericNames{N<IdExpr>("TR")};
    // TODO: remove this args hack
    std::vector<Param> args;
    args.emplace_back(Param{"ret", N<IdExpr>("TR"), nullptr});
    for (int i = 1; i <= n; i++) {
      genericNames.emplace_back(N<IdExpr>(format("T{}", i)));
      args.emplace_back(Param{format("a{}", i), N<IdExpr>(format("T{}", i)), nullptr});
    }
    for (auto &g : genericNames)
      args.emplace_back(Param(g->getId()->value, N<IdExpr>("type"), nullptr, true));
    ExprPtr type = N<IndexExpr>(N<IdExpr>(typeName), N<TupleExpr>(genericNames));

    std::vector<StmtPtr> fns;
    std::vector<Param> params;
    std::vector<StmtPtr> stmts;
    // def __new__(what: Ptr[byte]) -> Function.N[TR, T1, ..., TN]:
    //   return __internal__.fn_new[Function.N[TR, ...]](what)
    params.emplace_back(
        Param{"what", N<IndexExpr>(N<IdExpr>("Ptr"), N<IdExpr>("byte"))});
    stmts.push_back(N<ReturnStmt>(N<CallExpr>(N<DotExpr>("__internal__", "fn_new"),
                                              N<IdExpr>("what"), clone(type))));
    fns.emplace_back(std::make_shared<FunctionStmt>("__new__", clone(type), params,
                                                    N<SuiteStmt>(stmts)));
    params.clear();
    stmts.clear();
    // def __new__(what: Function.N[TR, T1, ..., TN]) -> Function.N[TR, T1, ..., TN]:
    //   return what
    params.emplace_back(Param{"what", clone(type)});
    fns.emplace_back(
        std::make_shared<FunctionStmt>("__new__", clone(type), params,
                                       N<SuiteStmt>(N<ReturnStmt>(N<IdExpr>("what")))));
    params.clear();
    // def __raw__(self: Function.N[TR, T1, ..., TN]) -> Ptr[byte]:
    //   return __internal__.fn_raw(self)
    params.emplace_back(Param{"self", clone(type)});
    stmts.push_back(N<ReturnStmt>(
        N<CallExpr>(N<DotExpr>("__internal__", "fn_raw"), N<IdExpr>("self"))));
    fns.emplace_back(std::make_shared<FunctionStmt>(
        "__raw__", N<IndexExpr>(N<IdExpr>("Ptr"), N<IdExpr>("byte")), params,
        N<SuiteStmt>(stmts)));
    params.clear();
    stmts.clear();
    // def __repr__(self: Function.N[TR, T1, ..., TN]) -> str:
    //   return __internal__.raw_type_str(self.__raw__(), "function")
    params.emplace_back(Param{"self", clone(type)});
    stmts.push_back(N<ReturnStmt>(N<CallExpr>(
        N<DotExpr>("__internal__", "raw_type_str"),
        N<CallExpr>(N<DotExpr>("self", "__raw__")), N<StringExpr>("function"))));
    fns.emplace_back(
        N<FunctionStmt>("__repr__", N<IdExpr>("str"), params, N<SuiteStmt>(stmts)));
    params.clear();
    stmts.clear();
    // class Function.N[TR, T1, ..., TN]
    StmtPtr stmt = std::make_shared<ClassStmt>(typeName, args, N<SuiteStmt>(fns),
                                               Attr({Attr::Internal, Attr::Tuple}));
    stmt->setSrcInfo(ctx->cache->generateSrcInfo());

    // Parse this function in a clean context.
    stmt = SimplifyVisitor::apply(ctx->cache->imports[STDLIB_IMPORT].ctx, stmt,
                                  FILE_GENERATED, 0);
    stmt = TypecheckVisitor(ctx).transform(stmt);
    prependStmts->push_back(stmt);
  }
  return typeName;
}

std::string TypecheckVisitor::generatePartialStub(const std::vector<char> &mask,
                                                  types::FuncType *fn) {
  std::string strMask(mask.size(), '1');
  int tupleSize = 0;
  for (int i = 0; i < mask.size(); i++)
    if (!mask[i])
      strMask[i] = '0';
    else if (!fn->ast->args[i].generic)
      tupleSize++;
  auto typeName = format(TYPE_PARTIAL "{}.{}", strMask, fn->ast->name);
  if (!ctx->find(typeName))
<<<<<<< HEAD
    // 2 for .starArgs and .kwstarArgs (empty tuples if fn does not have them)
    generateTupleStub(tupleSize + 2, typeName, {}, false);
=======
    generateTupleStub(tupleSize, typeName, {}, false);
>>>>>>> 18d1d9b5
  return typeName;
}

void TypecheckVisitor::generateFnCall(int n) {
  // @llvm
  // def __call__(self: Function.N[TR, T1, ..., TN], a1: T1, ..., aN: TN) -> TR:
  //   %0 = call {=TR} %self({=T1} %a1, ..., {=TN} %aN)
  //   ret {=TR} %0
  //  std::string name = ctx->cache->generateSrcInfo()

  auto typeName = format(TYPE_FUNCTION "{}", n);
  if (!in(ctx->cache->classes[typeName].methods, "__call__")) {
    std::vector<Param> params;
    std::vector<StmtPtr> fns;
    params.emplace_back(Param{"self", nullptr});
    std::vector<std::string> llvmArgs;
    std::vector<CallExpr::Arg> callArgs;
    for (int i = 1; i <= n; i++) {
      llvmArgs.emplace_back(format("{{=T{}}} %a{}", i, i));
      params.emplace_back(Param{format("a{}", i), N<IdExpr>(format("T{}", i))});
      callArgs.emplace_back(CallExpr::Arg{"", N<IdExpr>(format("a{}", i))});
    }
    std::string llvmNonVoid =
        format("%0 = call {{=TR}} %self({})\nret {{=TR}} %0", join(llvmArgs, ", "));
    std::string llvmVoid =
        format("call {{=TR}} %self({})\nret void", join(llvmArgs, ", "));
    fns.emplace_back(std::make_shared<FunctionStmt>(
        "__call__.void", N<IdExpr>("TR"), clone_nop(params),
        N<SuiteStmt>(N<ExprStmt>(N<StringExpr>(llvmVoid))), Attr({Attr::LLVM})));
    fns.emplace_back(std::make_shared<FunctionStmt>(
        "__call__.ret", N<IdExpr>("TR"), clone_nop(params),
        N<SuiteStmt>(N<ExprStmt>(N<StringExpr>(llvmNonVoid))), Attr({Attr::LLVM})));
    fns.emplace_back(std::make_shared<FunctionStmt>(
        "__call__", N<IdExpr>("TR"), clone_nop(params),
        N<SuiteStmt>(N<IfStmt>(
            N<CallExpr>(N<IdExpr>("isinstance"), N<IdExpr>("TR"), N<IdExpr>("void")),
            N<ExprStmt>(
                N<CallExpr>(N<DotExpr>("self", "__call__.void"), clone_nop(callArgs))),
            N<ReturnStmt>(N<CallExpr>(N<DotExpr>("self", "__call__.ret"),
                                      clone_nop(callArgs)))))));
    // Parse this function in a clean context.

    StmtPtr stmt = N<ClassStmt>(typeName, std::vector<Param>{}, N<SuiteStmt>(fns),
                                Attr({Attr::Extend}));
    stmt = SimplifyVisitor::apply(ctx->cache->imports[STDLIB_IMPORT].ctx, stmt,
                                  FILE_GENERATED, 0);
    stmt = TypecheckVisitor(ctx).transform(stmt);
    prependStmts->push_back(stmt);
  }
}

ExprPtr TypecheckVisitor::partializeFunction(ExprPtr expr) {
  auto fn = expr->getType()->getFunc();
  seqassert(fn, "not a function: {}", expr->getType()->toString());
  std::vector<char> mask(fn->ast->args.size(), 0);
  for (int i = 0, j = 0; i < fn->ast->args.size(); i++)
    if (fn->ast->args[i].generic) {
      // TODO: better detection of user-provided args...?
      if (!fn->funcGenerics[j].type->getUnbound())
        mask[i] = 1;
      j++;
    }
  auto partialTypeName = generatePartialStub(mask, fn.get());
  deactivateUnbounds(fn.get());
  std::string var = ctx->cache->getTemporaryVar("partial");
  auto kwName = generateTupleStub(0, "KwTuple", {});
  ExprPtr call =
      N<StmtExpr>(N<AssignStmt>(N<IdExpr>(var),
                                N<CallExpr>(N<IdExpr>(partialTypeName), N<TupleExpr>(),
                                            N<CallExpr>(N<IdExpr>(kwName)))),
                  N<IdExpr>(var));
  call = transform(call, false, allowVoidExpr);
  seqassert(call->type->getRecord() &&
                startswith(call->type->getRecord()->name, partialTypeName) &&
                !call->type->getPartial(),
            "bad partial transformation");
  call->type = N<PartialType>(call->type->getRecord(), fn, mask);
  return call;
}

types::FuncTypePtr
TypecheckVisitor::findBestMethod(const Expr *expr, const std::string &member,
                                 const std::vector<types::TypePtr> &args) {
  std::vector<CallExpr::Arg> callArgs;
  for (auto &a : args) {
    callArgs.push_back({"", std::make_shared<NoneExpr>()}); // dummy expression
    callArgs.back().value->setType(a);
  }
  return findBestMethod(expr, member, callArgs);
}

types::FuncTypePtr
TypecheckVisitor::findBestMethod(const Expr *expr, const std::string &member,
                                 const std::vector<CallExpr::Arg> &args) {
  auto typ = expr->getType()->getClass();
  seqassert(typ, "not a class");
  auto methods = ctx->findMethod(typ->name, member, false);
  auto m = findMatchingMethods(typ.get(), methods, args);
  return m.empty() ? nullptr : m[0];
}

types::FuncTypePtr
TypecheckVisitor::findBestMethod(const std::string &fn,
                                 const std::vector<CallExpr::Arg> &args) {
  std::vector<types::FuncTypePtr> methods;
  for (auto &m : ctx->cache->overloads[fn])
    if (!endswith(m.name, ":dispatch"))
      methods.push_back(ctx->cache->functions[m.name].type);
  std::reverse(methods.begin(), methods.end());
  auto m = findMatchingMethods(nullptr, methods, args);
  return m.empty() ? nullptr : m[0];
}

std::vector<types::FuncTypePtr>
TypecheckVisitor::findSuperMethods(const types::FuncTypePtr &func) {
  if (func->ast->attributes.parentClass.empty() ||
      endswith(func->ast->name, ":dispatch"))
    return {};
  auto p = ctx->find(func->ast->attributes.parentClass)->type;
  if (!p || !p->getClass())
    return {};

  auto methodName = ctx->cache->reverseIdentifierLookup[func->ast->name];
  auto m = ctx->cache->classes.find(p->getClass()->name);
  std::vector<types::FuncTypePtr> result;
  if (m != ctx->cache->classes.end()) {
    auto t = m->second.methods.find(methodName);
    if (t != m->second.methods.end()) {
      for (auto &m : ctx->cache->overloads[t->second]) {
        if (endswith(m.name, ":dispatch"))
          continue;
        if (m.name == func->ast->name)
          break;
        result.emplace_back(ctx->cache->functions[m.name].type);
      }
    }
  }
  std::reverse(result.begin(), result.end());
  return result;
}

std::vector<types::FuncTypePtr>
TypecheckVisitor::findMatchingMethods(types::ClassType *typ,
                                      const std::vector<types::FuncTypePtr> &methods,
                                      const std::vector<CallExpr::Arg> &args) {
  // Pick the last method that accepts the given arguments.
  std::vector<types::FuncTypePtr> results;
  for (int mi = 0; mi < methods.size(); mi++) {
    auto m = ctx->instantiate(nullptr, methods[mi], typ, false)->getFunc();
    std::vector<types::TypePtr> reordered;
    auto score = ctx->reorderNamedArgs(
        m.get(), args,
        [&](int s, int k, const std::vector<std::vector<int>> &slots, bool _) {
          for (int si = 0; si < slots.size(); si++) {
            if (m->ast->args[si].generic) {
              // Ignore type arguments
            } else if (si == s || si == k || slots[si].size() != 1) {
              // Ignore *args, *kwargs and default arguments
              reordered.emplace_back(nullptr);
            } else {
              reordered.emplace_back(args[slots[si][0]].value->type);
            }
          }
          return 0;
        },
        [](const std::string &) { return -1; });
    for (int ai = 0, mi = 1, gi = 0; score != -1 && ai < reordered.size(); ai++) {
      auto expectTyp =
          m->ast->args[ai].generic ? m->generics[gi++].type : m->args[mi++];
      auto argType = reordered[ai];
      if (!argType)
        continue;
      try {
        ExprPtr dummy = std::make_shared<IdExpr>("");
        dummy->type = argType;
        dummy->done = true;
        wrapExpr(dummy, expectTyp, m, /*undoOnSuccess*/ true);
      } catch (const exc::ParserException &) {
        score = -1;
      }
    }
    if (score != -1) {
      // std::vector<std::string> ar;
      // for (auto &a: args) {
      //   if (a.first.empty()) ar.push_back(a.second->toString());
      //   else ar.push_back(format("{}: {}", a.first, a.second->toString()));
      // }
      // LOG("- {} vs {}", m->toString(), join(ar, "; "));
      results.push_back(methods[mi]);
    }
  }
  return results;
}

bool TypecheckVisitor::wrapExpr(ExprPtr &expr, TypePtr expectedType,
                                const FuncTypePtr &callee, bool undoOnSuccess) {
  auto expectedClass = expectedType->getClass();
  auto exprClass = expr->getType()->getClass();
  if (callee && expr->isType())
    expr = transform(N<CallExpr>(expr, N<EllipsisExpr>()));

  std::unordered_set<std::string> hints = {"Generator", "float", TYPE_OPTIONAL};
  if (!exprClass && expectedClass && in(hints, expectedClass->name)) {
    return false; // argument type not yet known.
  } else if (expectedClass && expectedClass->name == "Generator" &&
             exprClass->name != expectedClass->name && !expr->getEllipsis()) {
    // Note: do not do this in pipelines (TODO: why?).
    expr = transform(N<CallExpr>(N<DotExpr>(expr, "__iter__")));
  } else if (expectedClass && expectedClass->name == "float" &&
             exprClass->name == "int") {
    expr = transform(N<CallExpr>(N<IdExpr>("float"), expr));
  } else if (expectedClass && expectedClass->name == TYPE_OPTIONAL &&
             exprClass->name != expectedClass->name) {
    expr = transform(N<CallExpr>(N<IdExpr>(TYPE_OPTIONAL), expr));
  } else if (expectedClass && exprClass && exprClass->name == TYPE_OPTIONAL &&
             exprClass->name != expectedClass->name) { // unwrap optional
    expr = transform(N<CallExpr>(N<IdExpr>(FN_UNWRAP), expr));
  } else if (callee && exprClass && expr->type->getFunc() &&
             !(expectedClass && startswith(expectedClass->name, TYPE_FUNCTION))) {
    // Case 7: wrap raw Seq functions into Partial(...) call for easy realization.
    expr = partializeFunction(expr);
  }
  unify(expr->type, expectedType, undoOnSuccess);
  return true;
}

int64_t TypecheckVisitor::translateIndex(int64_t idx, int64_t len, bool clamp) {
  if (idx < 0)
    idx += len;
  if (clamp) {
    if (idx < 0)
      idx = 0;
    if (idx > len)
      idx = len;
  } else if (idx < 0 || idx >= len) {
    error("tuple index {} out of bounds (len: {})", idx, len);
  }
  return idx;
}

int64_t TypecheckVisitor::sliceAdjustIndices(int64_t length, int64_t *start,
                                             int64_t *stop, int64_t step) {
  if (step == 0)
    error("slice step cannot be 0");

  if (*start < 0) {
    *start += length;
    if (*start < 0) {
      *start = (step < 0) ? -1 : 0;
    }
  } else if (*start >= length) {
    *start = (step < 0) ? length - 1 : length;
  }

  if (*stop < 0) {
    *stop += length;
    if (*stop < 0) {
      *stop = (step < 0) ? -1 : 0;
    }
  } else if (*stop >= length) {
    *stop = (step < 0) ? length - 1 : length;
  }

  if (step < 0) {
    if (*stop < *start) {
      return (*start - *stop - 1) / (-step) + 1;
    }
  } else {
    if (*start < *stop) {
      return (*stop - *start - 1) / step + 1;
    }
  }
  return 0;
}

types::FuncTypePtr TypecheckVisitor::findDispatch(const std::string &fn) {
  for (auto &m : ctx->cache->overloads[fn])
    if (endswith(ctx->cache->functions[m.name].ast->name, ":dispatch"))
      return ctx->cache->functions[m.name].type;

  // Generate dispatch and return it!
  auto name = fn + ":dispatch";

  ExprPtr root;
  auto a = ctx->cache->functions[ctx->cache->overloads[fn][0].name].ast;
  if (!a->attributes.parentClass.empty())
    root = N<DotExpr>(N<IdExpr>(a->attributes.parentClass),
                      ctx->cache->reverseIdentifierLookup[fn]);
  else
    root = N<IdExpr>(fn);
  root = N<CallExpr>(root, N<StarExpr>(N<IdExpr>("args")),
                     N<KeywordStarExpr>(N<IdExpr>("kwargs")));
  auto ast = N<FunctionStmt>(
      name, nullptr, std::vector<Param>{Param("*args"), Param("**kwargs")},
      N<SuiteStmt>(N<IfStmt>(
          N<CallExpr>(N<IdExpr>("isinstance"), root->clone(), N<IdExpr>("void")),
          N<ExprStmt>(root->clone()), N<ReturnStmt>(root))),
      Attr({"autogenerated"}));
  ctx->cache->reverseIdentifierLookup[name] = ctx->cache->reverseIdentifierLookup[fn];

  auto baseType =
      ctx->instantiate(N<IdExpr>(name).get(), ctx->find(generateFunctionStub(2))->type,
                       nullptr, false)
          ->getRecord();
  auto typ = std::make_shared<FuncType>(baseType, ast.get());
  typ = std::static_pointer_cast<FuncType>(typ->generalize(ctx->typecheckLevel));
  ctx->add(TypecheckItem::Func, name, typ);

  ctx->cache->overloads[fn].insert(ctx->cache->overloads[fn].begin(), {name, 0});
  ctx->cache->functions[name].ast = ast;
  ctx->cache->functions[name].type = typ;
  prependStmts->push_back(ast);
  // LOG("dispatch: {}", ast->toString(1));
  return typ;
}

} // namespace ast
} // namespace codon<|MERGE_RESOLUTION|>--- conflicted
+++ resolved
@@ -964,13 +964,8 @@
     if (bestMethod->ast->attributes.has(Attr::Property))
       methodArgs.pop_back();
     ExprPtr e = N<CallExpr>(N<IdExpr>(bestMethod->ast->name), methodArgs);
-<<<<<<< HEAD
     auto ex = transform(e, false, allowVoidExpr);
     return ex;
-=======
-    ExprPtr r = transform(e, false, allowVoidExpr);
-    return r;
->>>>>>> 18d1d9b5
   }
 }
 
@@ -1145,7 +1140,6 @@
   bool isPartial = false;
   int ellipsisStage = -1;
   auto newMask = std::vector<char>(calleeFn->ast->args.size(), 1);
-<<<<<<< HEAD
   auto getPartialArg = [&](int pi) {
     auto id = transform(N<IdExpr>(partialVar));
     ExprPtr it = N<IntExpr>(pi);
@@ -1158,8 +1152,6 @@
 
   ExprPtr partialStarArgs = nullptr;
   ExprPtr partialKwstarArgs = nullptr;
-=======
->>>>>>> 18d1d9b5
   if (expr->ordered)
     args = expr->args;
   else
@@ -1176,11 +1168,7 @@
                                                    : expr->args[slots[si][0]].value);
               typeArgCount += typeArgs.back() != nullptr;
               newMask[si] = slots[si].empty() ? 0 : 1;
-<<<<<<< HEAD
             } else if (si == starArgIndex) {
-=======
-            } else if (si == starArgIndex && !(partial && slots[si].empty())) {
->>>>>>> 18d1d9b5
               std::vector<ExprPtr> extra;
               if (!known.empty())
                 extra.push_back(N<StarExpr>(getPartialArg(-2)));
@@ -1636,12 +1624,8 @@
       tupleSize++;
   auto typeName = format(TYPE_PARTIAL "{}.{}", strMask, fn->ast->name);
   if (!ctx->find(typeName))
-<<<<<<< HEAD
     // 2 for .starArgs and .kwstarArgs (empty tuples if fn does not have them)
     generateTupleStub(tupleSize + 2, typeName, {}, false);
-=======
-    generateTupleStub(tupleSize, typeName, {}, false);
->>>>>>> 18d1d9b5
   return typeName;
 }
 
