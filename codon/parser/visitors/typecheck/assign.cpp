// Copyright (C) 2022-2024 Exaloop Inc. <https://exaloop.io>

#include <string>
#include <tuple>

#include "codon/parser/ast.h"
#include "codon/parser/cache.h"
#include "codon/parser/common.h"
#include "codon/parser/visitors/typecheck/typecheck.h"

using fmt::format;
using namespace codon::error;

namespace codon::ast {

using namespace types;

/// Transform walrus (assignment) expression.
/// @example
///   `(expr := var)` -> `var = expr; var`
void TypecheckVisitor::visit(AssignExpr *expr) {
  seqassert(false, "AssignExpr should be inlined by a previous pass: '{}'", *expr);
}

/// Transform assignments. Handle dominated assignments, forward declarations, static
/// assignments and type/function aliases.
/// See @c transformAssignment and @c unpackAssignments for more details.
/// See @c wrapExpr for more examples.
void TypecheckVisitor::visit(AssignStmt *stmt) {
  bool mustUpdate = stmt->isUpdate();
  if (stmt->rhs && stmt->rhs->getBinary() && stmt->rhs->getBinary()->inPlace) {
    // Update case: a += b
    seqassert(!stmt->type, "invalid AssignStmt {}", stmt->toString());
    mustUpdate = true;
  }
  resultStmt = transformAssignment(stmt, mustUpdate);
}

<<<<<<< HEAD
/// Transform deletions.
/// @example
///   `del a`    -> `a = type(a)()` and remove `a` from the context
///   `del a[x]` -> `a.__delitem__(x)`
void TypecheckVisitor::visit(DelStmt *stmt) {
  if (auto idx = stmt->expr->getIndex()) {
    resultStmt = N<ExprStmt>(
        transform(N<CallExpr>(N<DotExpr>(idx->expr, "__delitem__"), idx->index)));
  } else if (auto ei = stmt->expr->getId()) {
    // Assign `a` to `type(a)()` to mark it for deletion
    auto tA = N<CallExpr>(N<CallExpr>(N<IdExpr>("type"), clone(stmt->expr)));
    resultStmt = N<AssignStmt>(transform(stmt->expr), transform(tA));
    resultStmt->getAssign()->setUpdate();

    // Allow deletion *only* if the binding is dominated
    auto val = ctx->find(ei->value);
    if (!val)
      E(Error::ID_NOT_FOUND, ei, ei->value);
    if (ctx->getScope() != val->scope)
      E(Error::DEL_NOT_ALLOWED, ei, ei->value);
    ctx->remove(ei->value);
    ctx->remove(ctx->cache->rev(ei->value));
=======
  seqassert(stmt->lhs->getId(), "invalid AssignStmt {}", stmt->lhs);
  std::string lhs = stmt->lhs->getId()->value;

  // Special case: this assignment has been dominated and is not a true assignment but
  //               an update of the dominating binding.
  if (auto changed = in(ctx->cache->replacements, lhs)) {
    while (auto s = in(ctx->cache->replacements, lhs))
      lhs = changed->first, changed = s;
    if (changed->second) { // has __used__ binding
      if (stmt->rhs) {
        // Mark the dominating binding as used: `var.__used__ = True`
        auto u = N<AssignStmt>(N<IdExpr>(fmt::format("{}.__used__", lhs)),
                               N<BoolExpr>(true));
        u->setUpdate();
        prependStmts->push_back(transform(u));
      } else {
        // This assignment was a declaration only. Just mark the dominating binding as
        // used: `var.__used__ = True`
        stmt->lhs = N<IdExpr>(fmt::format("{}.__used__", lhs));
        stmt->rhs = N<BoolExpr>(true);
      }
    }

    if (endswith(lhs, ".__used__") || !stmt->rhs) {
      // unneeded declaration (unnecessary used or binding)
      resultStmt = transform(N<SuiteStmt>());
      return;
    }

    // Change this to the update and follow the update logic
    stmt->setUpdate();
    transformUpdate(stmt);
    return;
  }

  transform(stmt->rhs);
  transformType(stmt->type);
  if (!stmt->rhs) {
    // Forward declarations (e.g., dominating bindings, C imports etc.).
    // The type is unknown and will be deduced later
    unify(stmt->lhs->type, ctx->getUnbound(stmt->lhs->getSrcInfo()));
    if (stmt->type) {
      unify(stmt->lhs->type,
            ctx->instantiate(stmt->type->getSrcInfo(), stmt->type->getType()));
    }
    ctx->add(TypecheckItem::Var, lhs, stmt->lhs->type);
    if (realize(stmt->lhs->type) || !stmt->type)
      stmt->setDone();
  } else if (stmt->type && stmt->type->getType()->isStaticType()) {
    // Static assignments (e.g., `x: Static[int] = 5`)
    if (!stmt->rhs->isStatic())
      E(Error::EXPECTED_STATIC, stmt->rhs);
    seqassert(stmt->rhs->staticValue.evaluated, "static not evaluated");
    unify(stmt->lhs->type,
          unify(stmt->type->type, Type::makeStatic(ctx->cache, stmt->rhs)));
    auto val = ctx->add(TypecheckItem::Var, lhs, stmt->lhs->type);
    if (in(ctx->cache->globals, lhs)) {
      // Make globals always visible!
      ctx->addToplevel(lhs, val);
    }
    if (realize(stmt->lhs->type))
      stmt->setDone();
>>>>>>> e7bb5c16
  } else {
    E(Error::DEL_INVALID, stmt);
  }
}

/// Transform simple assignments.
/// @example
///   `a[x] = b`    -> `a.__setitem__(x, b)`
///   `a.x = b`     -> @c AssignMemberStmt
///   `a: type` = b -> @c AssignStmt
///   `a = b`       -> @c AssignStmt or @c UpdateStmt (see below)
StmtPtr TypecheckVisitor::transformAssignment(AssignStmt *stmt, bool mustExist) {
  if (auto idx = stmt->lhs->getIndex()) {
    // Case: a[x] = b
    seqassert(!stmt->type, "unexpected type annotation");
    return transform(N<ExprStmt>(
        N<CallExpr>(N<DotExpr>(idx->expr, "__setitem__"), idx->index, stmt->rhs)));
  }

  if (auto dot = stmt->lhs->getDot()) {
    // Case: a.x = b
    seqassert(!stmt->type, "unexpected type annotation");
    transform(dot->expr, true);
    // If we are deducing class members, check if we can deduce a member from this
    // assignment
    // todo)) deduction!
    // auto deduced = ctx->getClassBase() ? ctx->getClassBase()->deducedMembers :
    // nullptr; if (deduced && dot->expr->isId(ctx->getBase()->selfName) &&
    //     !in(*deduced, dot->member))
    //   deduced->push_back(dot->member);
    return transform(N<AssignMemberStmt>(dot->expr, dot->member, transform(stmt->rhs)));
  }

  // Case: a (: t) = b
  auto e = stmt->lhs->getId();
  if (!e)
    E(Error::ASSIGN_INVALID, stmt->lhs);

  auto val = ctx->find(e->value);
  // Make sure that existing values that cannot be shadowed are only updated
  // mustExist |= val && !ctx->isOuter(val);
  if (mustExist) {
    if (val) {
      // commented out: should be handled by namevisitor
      auto s = N<AssignStmt>(stmt->lhs, stmt->rhs);
      if (ctx->getBase()->attributes && ctx->getBase()->attributes->has(Attr::Atomic))
        s->setAtomicUpdate();
      else
        s->setUpdate();
      if (auto u = transformUpdate(s.get()))
        return u;
      return s;
    } else {
      E(Error::ASSIGN_LOCAL_REFERENCE, e, e->value, e->getSrcInfo());
    }
  }

  transform(stmt->rhs, true);
  transformType(stmt->type, false);

  // Generate new canonical variable name for this assignment and add it to the context
  auto canonical = ctx->generateCanonicalName(e->value);
  auto assign = N<AssignStmt>(N<IdExpr>(canonical), stmt->rhs, stmt->type);
  assign->lhs->attributes = stmt->lhs->attributes;

  if (!stmt->lhs->type)
    assign->lhs->type = ctx->getUnbound(assign->lhs->getSrcInfo());
  else
    assign->lhs->type = stmt->lhs->type;
  if (!stmt->rhs && !stmt->type && ctx->find("NoneType")) {
    // All declarations that are not handled are to be marked with NoneType later on
    assign->lhs->type->getLink()->defaultType = ctx->getType("NoneType");
    ctx->pendingDefaults.insert(assign->lhs->type);
  }
  if (stmt->type) {
    unify(assign->lhs->type,
          ctx->instantiate(stmt->type->getSrcInfo(), getType(stmt->type)));
  }
  val = std::make_shared<TypecheckItem>(canonical, ctx->getBaseName(), ctx->getModule(),
                                        assign->lhs->type, ctx->getScope());
  val->setSrcInfo(getSrcInfo());
  ctx->add(e->value, val);
  ctx->addAlwaysVisible(val);

  if (assign->rhs) { // not a declaration!
    // Check if we can wrap the expression (e.g., `a: float = 3` -> `a = float(3)`)
    if (wrapExpr(assign->rhs, assign->lhs->getType()))
      unify(assign->lhs->type, assign->rhs->type);
    // auto type = assign->lhs->getType();

    // Generalize non-variable types. That way we can support cases like:
    // `a = foo(x, ...); a(1); a('s')`
    if (!val->isVar()) {
      val->type = val->type->generalize(ctx->typecheckLevel - 1);
      assign->lhs->type = assign->rhs->type = val->type;
      // LOG("->gene: {} / {} / {}", val->type, assign->toString(), val->type->canRealize());
      // realize(assign->lhs->type);
    }
  }

  if ((!assign->rhs || assign->rhs->isDone()) && realize(assign->lhs->type)) {
    assign->setDone();
  } else if (assign->rhs && !val->isVar() && !val->type->hasUnbounds()) {
    // TODO: this is?!
    assign->setDone();
  }

  // Register all toplevel variables as global in JIT mode
  bool isGlobal = (ctx->cache->isJit && val->isGlobal() && !val->isGeneric()) ||
                  (canonical == VAR_ARGV);
  if (isGlobal && val->isVar())
    ctx->cache->addGlobal(canonical);

  return assign;
}

/// Transform binding updates. Special handling is done for atomic or in-place
/// statements (e.g., `a += b`).
/// See @c transformInplaceUpdate and @c wrapExpr for details.
StmtPtr TypecheckVisitor::transformUpdate(AssignStmt *stmt) {
  transform(stmt->lhs);

  // Check inplace updates
  auto [inPlace, inPlaceExpr] = transformInplaceUpdate(stmt);
  if (inPlace) {
    if (inPlaceExpr) {
      auto s = N<ExprStmt>(inPlaceExpr);
      if (inPlaceExpr->isDone())
        s->setDone();
      return s;
    }
    return nullptr;
  }

  transform(stmt->rhs);
  // Case: wrap expressions if needed (e.g. floats or optionals)
  if (wrapExpr(stmt->rhs, stmt->lhs->getType()))
    unify(stmt->rhs->type, stmt->lhs->type);
  if (stmt->rhs->done && realize(stmt->lhs->type))
    stmt->setDone();
  return nullptr;
}

/// Typecheck instance member assignments (e.g., `a.b = c`) and handle optional
/// instances. Disallow tuple updates.
/// @example
///   `opt.foo = bar` -> `unwrap(opt).foo = wrap(bar)`
/// See @c wrapExpr for more examples.
void TypecheckVisitor::visit(AssignMemberStmt *stmt) {
  transform(stmt->lhs);

<<<<<<< HEAD
  if (auto lhsClass = getType(stmt->lhs)->getClass()) {
    auto member = ctx->findMember(lhsClass->name, stmt->member);

    if (!member && stmt->lhs->type->is("type")) {
=======
  if (auto lhsClass = stmt->lhs->getType()->getClass()) {
    auto member = ctx->findMember(lhsClass, stmt->member);

    if (!member) {
      // Case: setters
      auto setters = ctx->findMethod(lhsClass.get(), format(".set_{}", stmt->member));
      if (!setters.empty()) {
        resultStmt = transform(N<ExprStmt>(
            N<CallExpr>(N<IdExpr>(setters[0]->ast->name), stmt->lhs, stmt->rhs)));
        return;
      }
>>>>>>> e7bb5c16
      // Case: class variables
      if (auto cls = in(ctx->cache->classes, lhsClass->name))
        if (auto var = in(cls->classVars, stmt->member)) {
          auto a = N<AssignStmt>(N<IdExpr>(*var), transform(stmt->rhs));
          a->setUpdate();
          resultStmt = transform(a);
          return;
        }
    }
    if (!member && lhsClass->is(TYPE_OPTIONAL)) {
      // Unwrap optional and look up there
      resultStmt = transform(N<AssignMemberStmt>(
          N<CallExpr>(N<IdExpr>(FN_UNWRAP), stmt->lhs), stmt->member, stmt->rhs));
      return;
    }

    if (!member)
      E(Error::DOT_NO_ATTR, stmt->lhs, lhsClass->prettyString(), stmt->member);
    if (lhsClass->isRecord())
      E(Error::ASSIGN_UNEXPECTED_FROZEN, stmt->lhs);

    transform(stmt->rhs);
    auto ftyp = ctx->instantiate(stmt->lhs->getSrcInfo(), member->type, lhsClass);
    if (!ftyp->canRealize() && member->typeExpr) {
      ctx->addBlock();
      addClassGenerics(lhsClass);
      auto t = ctx->getType(transform(clean_clone(member->typeExpr))->type);
      ctx->popBlock();
      unify(ftyp, t);
    }
    if (!wrapExpr(stmt->rhs, ftyp))
      return;
    unify(stmt->rhs->type, ftyp);
    if (stmt->rhs->isDone())
      stmt->setDone();
  }
}

/// Transform in-place and atomic updates.
/// @example
///   `a += b` -> `a.__iadd__(a, b)` if `__iadd__` exists
///   Atomic operations (when the needed magics are available):
///   `a = b`         -> `type(a).__atomic_xchg__(__ptr__(a), b)`
///   `a += b`        -> `type(a).__atomic_add__(__ptr__(a), b)`
///   `a = min(a, b)` -> `type(a).__atomic_min__(__ptr__(a), b)` (same for `max`)
/// @return a tuple indicating whether (1) the update statement can be replaced with an
///         expression, and (2) the replacement expression.
std::pair<bool, ExprPtr> TypecheckVisitor::transformInplaceUpdate(AssignStmt *stmt) {
  // Case: in-place updates (e.g., `a += b`).
  // They are stored as `Update(a, Binary(a + b, inPlace=true))`

  auto bin = stmt->rhs->getBinary();
  if (bin && bin->inPlace) {
    transform(bin->lexpr);
    transform(bin->rexpr);

    if (bin->lexpr->type->getClass() && bin->rexpr->type->getClass()) {
      if (auto transformed = transformBinaryInplaceMagic(bin, stmt->isAtomicUpdate())) {
        unify(stmt->rhs->type, transformed->type);
        return {true, transformed};
      } else if (!stmt->isAtomicUpdate()) {
        // If atomic, call normal magic and then use __atomic_xchg__ below
        return {false, nullptr};
      }
    } else { // Not yet completed
      unify(stmt->lhs->type, unify(stmt->rhs->type, ctx->getUnbound()));
      return {true, nullptr};
    }
  }

  // Case: atomic min/max operations.
  // Note: check only `a = min(a, b)`; does NOT check `a = min(b, a)`
  auto lhsClass = stmt->lhs->getType()->getClass();
  auto call = stmt->rhs->getCall();
  if (stmt->isAtomicUpdate() && call && stmt->lhs->getId() &&
      (call->expr->isId("min") || call->expr->isId("max")) && call->args.size() == 2) {
    transform(call->args[0].value);
    if (call->args[0].value->isId(std::string(stmt->lhs->getId()->value))) {
      // `type(a).__atomic_min__(__ptr__(a), b)`
      auto ptrTyp = ctx->instantiateGeneric(stmt->lhs->getSrcInfo(),
                                            ctx->getType("Ptr"), {lhsClass});
      call->args[1].value = transform(call->args[1].value);
      auto rhsTyp = call->args[1].value->getType()->getClass();
      if (auto method = findBestMethod(
              lhsClass, format("__atomic_{}__", call->expr->getId()->value),
              {ptrTyp, rhsTyp})) {
        return {true,
                transform(N<CallExpr>(N<IdExpr>(method->ast->name),
                                      N<CallExpr>(N<IdExpr>("__ptr__"), stmt->lhs),
                                      call->args[1].value))};
      }
    }
  }

  // Case: atomic assignments
  if (stmt->isAtomicUpdate() && lhsClass) {
    // `type(a).__atomic_xchg__(__ptr__(a), b)`
    transform(stmt->rhs);
    if (auto rhsClass = stmt->rhs->getType()->getClass()) {
      auto ptrType = ctx->instantiateGeneric(stmt->lhs->getSrcInfo(),
                                             ctx->getType("Ptr"), {lhsClass});
      if (auto m = findBestMethod(lhsClass, "__atomic_xchg__", {ptrType, rhsClass})) {
        return {true,
                N<CallExpr>(N<IdExpr>(m->ast->name),
                            N<CallExpr>(N<IdExpr>("__ptr__"), stmt->lhs), stmt->rhs)};
      }
    }
  }

  return {false, nullptr};
}

} // namespace codon::ast<|MERGE_RESOLUTION|>--- conflicted
+++ resolved
@@ -36,7 +36,6 @@
   resultStmt = transformAssignment(stmt, mustUpdate);
 }
 
-<<<<<<< HEAD
 /// Transform deletions.
 /// @example
 ///   `del a`    -> `a = type(a)()` and remove `a` from the context
@@ -59,70 +58,6 @@
       E(Error::DEL_NOT_ALLOWED, ei, ei->value);
     ctx->remove(ei->value);
     ctx->remove(ctx->cache->rev(ei->value));
-=======
-  seqassert(stmt->lhs->getId(), "invalid AssignStmt {}", stmt->lhs);
-  std::string lhs = stmt->lhs->getId()->value;
-
-  // Special case: this assignment has been dominated and is not a true assignment but
-  //               an update of the dominating binding.
-  if (auto changed = in(ctx->cache->replacements, lhs)) {
-    while (auto s = in(ctx->cache->replacements, lhs))
-      lhs = changed->first, changed = s;
-    if (changed->second) { // has __used__ binding
-      if (stmt->rhs) {
-        // Mark the dominating binding as used: `var.__used__ = True`
-        auto u = N<AssignStmt>(N<IdExpr>(fmt::format("{}.__used__", lhs)),
-                               N<BoolExpr>(true));
-        u->setUpdate();
-        prependStmts->push_back(transform(u));
-      } else {
-        // This assignment was a declaration only. Just mark the dominating binding as
-        // used: `var.__used__ = True`
-        stmt->lhs = N<IdExpr>(fmt::format("{}.__used__", lhs));
-        stmt->rhs = N<BoolExpr>(true);
-      }
-    }
-
-    if (endswith(lhs, ".__used__") || !stmt->rhs) {
-      // unneeded declaration (unnecessary used or binding)
-      resultStmt = transform(N<SuiteStmt>());
-      return;
-    }
-
-    // Change this to the update and follow the update logic
-    stmt->setUpdate();
-    transformUpdate(stmt);
-    return;
-  }
-
-  transform(stmt->rhs);
-  transformType(stmt->type);
-  if (!stmt->rhs) {
-    // Forward declarations (e.g., dominating bindings, C imports etc.).
-    // The type is unknown and will be deduced later
-    unify(stmt->lhs->type, ctx->getUnbound(stmt->lhs->getSrcInfo()));
-    if (stmt->type) {
-      unify(stmt->lhs->type,
-            ctx->instantiate(stmt->type->getSrcInfo(), stmt->type->getType()));
-    }
-    ctx->add(TypecheckItem::Var, lhs, stmt->lhs->type);
-    if (realize(stmt->lhs->type) || !stmt->type)
-      stmt->setDone();
-  } else if (stmt->type && stmt->type->getType()->isStaticType()) {
-    // Static assignments (e.g., `x: Static[int] = 5`)
-    if (!stmt->rhs->isStatic())
-      E(Error::EXPECTED_STATIC, stmt->rhs);
-    seqassert(stmt->rhs->staticValue.evaluated, "static not evaluated");
-    unify(stmt->lhs->type,
-          unify(stmt->type->type, Type::makeStatic(ctx->cache, stmt->rhs)));
-    auto val = ctx->add(TypecheckItem::Var, lhs, stmt->lhs->type);
-    if (in(ctx->cache->globals, lhs)) {
-      // Make globals always visible!
-      ctx->addToplevel(lhs, val);
-    }
-    if (realize(stmt->lhs->type))
-      stmt->setDone();
->>>>>>> e7bb5c16
   } else {
     E(Error::DEL_INVALID, stmt);
   }
@@ -138,6 +73,18 @@
   if (auto idx = stmt->lhs->getIndex()) {
     // Case: a[x] = b
     seqassert(!stmt->type, "unexpected type annotation");
+    if (auto b = stmt->rhs->getBinary()) {
+      if (mustExist && b->inPlace && !b->rexpr->getId()) {
+        auto var = ctx->cache->getTemporaryVar("assign");
+        seqassert(stmt->rhs->getBinary(), "not a bin");
+        return transform(N<SuiteStmt>(
+            N<AssignStmt>(N<IdExpr>(var), idx->index),
+            N<ExprStmt>(N<CallExpr>(
+                N<DotExpr>(idx->expr, "__setitem__"), N<IdExpr>(var),
+                N<BinaryExpr>(N<IndexExpr>(clone(idx->expr), N<IdExpr>(var)), b->op,
+                              b->rexpr, true)))));
+      }
+    }
     return transform(N<ExprStmt>(
         N<CallExpr>(N<DotExpr>(idx->expr, "__setitem__"), idx->index, stmt->rhs)));
   }
@@ -195,7 +142,7 @@
   if (!stmt->rhs && !stmt->type && ctx->find("NoneType")) {
     // All declarations that are not handled are to be marked with NoneType later on
     assign->lhs->type->getLink()->defaultType = ctx->getType("NoneType");
-    ctx->pendingDefaults.insert(assign->lhs->type);
+    ctx->getBase()->pendingDefaults.insert(assign->lhs->type);
   }
   if (stmt->type) {
     unify(assign->lhs->type,
@@ -274,15 +221,8 @@
 void TypecheckVisitor::visit(AssignMemberStmt *stmt) {
   transform(stmt->lhs);
 
-<<<<<<< HEAD
   if (auto lhsClass = getType(stmt->lhs)->getClass()) {
-    auto member = ctx->findMember(lhsClass->name, stmt->member);
-
-    if (!member && stmt->lhs->type->is("type")) {
-=======
-  if (auto lhsClass = stmt->lhs->getType()->getClass()) {
     auto member = ctx->findMember(lhsClass, stmt->member);
-
     if (!member) {
       // Case: setters
       auto setters = ctx->findMethod(lhsClass.get(), format(".set_{}", stmt->member));
@@ -291,9 +231,8 @@
             N<CallExpr>(N<IdExpr>(setters[0]->ast->name), stmt->lhs, stmt->rhs)));
         return;
       }
->>>>>>> e7bb5c16
       // Case: class variables
-      if (auto cls = in(ctx->cache->classes, lhsClass->name))
+      if (auto cls = ctx->cache->getClass(lhsClass))
         if (auto var = in(cls->classVars, stmt->member)) {
           auto a = N<AssignStmt>(N<IdExpr>(*var), transform(stmt->rhs));
           a->setUpdate();
