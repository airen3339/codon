#include <limits>
#include <map>
#include <memory>
#include <string>
#include <tuple>
#include <unordered_map>
#include <vector>

#include "codon/parser/ast.h"
#include "codon/parser/common.h"
#include "codon/parser/visitors/simplify/simplify.h"
#include "codon/parser/visitors/typecheck/typecheck.h"
#include "codon/sir/types/types.h"

using fmt::format;

namespace codon {
namespace ast {

using namespace types;

types::TypePtr TypecheckVisitor::realize(types::TypePtr typ) {
  if (!typ || !typ->canRealize()) {
    return nullptr;
  } else if (typ->getStatic()) {
    return typ;
  } else if (auto f = typ->getFunc()) {
    auto ret = realizeFunc(f.get());
    if (ret)
      realizeType(ret->getClass().get());
    return ret;
  } else if (auto c = typ->getClass()) {
    auto t = realizeType(c.get());
    if (auto p = typ->getPartial()) {
      if (auto rt = realize(p->func))
        unify(rt, p->func);
      return std::make_shared<PartialType>(t->getRecord(), p->func, p->known);
    } else {
      return t;
    }
  } else {
    return nullptr;
  }
}

types::TypePtr TypecheckVisitor::realizeType(types::ClassType *type) {
  seqassert(type && type->canRealize(), "{} not realizable", type->toString());

  // We are still not done with type creation... (e.g. class X: x: List[X])
  for (auto &m : ctx->cache->classes[type->name].fields)
    if (!m.type)
      return nullptr;

  auto realizedName = type->realizedTypeName();
  try {
    ClassTypePtr realizedType = nullptr;
    auto it = ctx->cache->classes[type->name].realizations.find(realizedName);
    if (it != ctx->cache->classes[type->name].realizations.end()) {
      realizedType = it->second->type->getClass();
    } else {
      realizedType = type->getClass();
      // Realize generics
      for (auto &e : realizedType->generics)
        if (!realize(e.type))
          return nullptr;
      realizedName = realizedType->realizedTypeName();

      LOG_REALIZE("[realize] ty {} -> {}", type->name, realizedName);
      // Realizations are stored in the top-most base.
      ctx->bases[0].visitedAsts[realizedName] = {TypecheckItem::Type, realizedType};
      auto r = ctx->cache->classes[realizedType->name].realizations[realizedName] =
          std::make_shared<Cache::Class::ClassRealization>();
      r->type = realizedType;
      // Realize arguments
      if (auto tr = realizedType->getRecord())
        for (auto &a : tr->args)
          realize(a);
      auto lt = getLLVMType(realizedType.get());
      // Realize fields.
      std::vector<ir::types::Type *> typeArgs;
      std::vector<std::string> names;
      std::map<std::string, SrcInfo> memberInfo;
      for (auto &m : ctx->cache->classes[realizedType->name].fields) {
        auto mt = ctx->instantiate(N<IdExpr>(m.name).get(), m.type, realizedType.get());
        LOG_REALIZE("- member: {} -> {}: {}", m.name, m.type->toString(),
                    mt->toString());
        auto tf = realize(mt);
        if (!tf)
          error("cannot realize {}.{} of type {}",
                ctx->cache->reverseIdentifierLookup[realizedType->name], m.name,
                mt->toString());
        // seqassert(tf, "cannot realize {}.{}: {}", realizedName, m.name,
        // mt->toString());
        r->fields.emplace_back(m.name, tf);
        names.emplace_back(m.name);
        typeArgs.emplace_back(getLLVMType(tf->getClass().get()));
        memberInfo[m.name] = m.type->getSrcInfo();
      }
      if (auto *cls = ir::cast<ir::types::RefType>(lt))
        if (!names.empty()) {
          cls->getContents()->realize(typeArgs, names);
          cls->setAttribute(std::make_unique<ir::MemberAttribute>(memberInfo));
          cls->getContents()->setAttribute(
              std::make_unique<ir::MemberAttribute>(memberInfo));
        }
    }
    return realizedType;
  } catch (exc::ParserException &e) {
    e.trackRealize(type->toString(), getSrcInfo());
    throw;
  }
}

types::TypePtr TypecheckVisitor::realizeFunc(types::FuncType *type) {
  seqassert(type->canRealize(), "{} not realizable", type->toString());

  try {
    auto it =
        ctx->cache->functions[type->ast->name].realizations.find(type->realizedName());
    if (it != ctx->cache->functions[type->ast->name].realizations.end())
      return it->second->type;

    // Set up bases. Ensure that we have proper parent bases even during a realization
    // of mutually recursive functions.
    int depth = 1;
    for (auto p = type->funcParent; p;) {
      if (auto f = p->getFunc()) {
        depth++;
        p = f->funcParent;
      } else {
        break;
      }
    }
    auto oldBases = std::vector<TypeContext::RealizationBase>(
        ctx->bases.begin() + depth, ctx->bases.end());
    while (ctx->bases.size() > depth)
      ctx->bases.pop_back();
    if (ctx->realizationDepth > 500)
      codon::compilationError(
          "maximum realization depth exceeded (recursive static function?)",
          getSrcInfo().file, getSrcInfo().line, getSrcInfo().col);

    // Special cases: Tuple.(__iter__, __getitem__).
    if (startswith(type->ast->name, TYPE_TUPLE) &&
        (endswith(type->ast->name, ".__iter__") ||
         endswith(type->ast->name, ".__getitem__")) &&
        type->args[1]->getHeterogenousTuple())
      error("cannot iterate a heterogeneous tuple");

    LOG_REALIZE("[realize] fn {} -> {} : base {} ; depth = {}", type->ast->name,
                type->realizedName(), ctx->getBase(), depth);
    {
      getLogger().level++;
      ctx->realizationDepth++;
      ctx->addBlock();
      ctx->typecheckLevel++;

      // Find parents!
<<<<<<< HEAD
      ctx->bases.push_back({type->ast->name,
                            type->getFunc(),
                            type->args[0],
                            {},
                            findSuperMethods(type->getFunc())});
=======
      ctx->bases.push_back({type->ast->name, type->getFunc(), type->args[0],
                            {}, findSuperMethods(type->getFunc())});
>>>>>>> cc634d19
      // if (startswith(type->ast->name, "Foo")) {
      //   LOG(": {}", type->toString());
      //   for (auto  &s: ctx->bases.back().supers)
      //     LOG("  - {}", s->toString());
      // }
      auto clonedAst = ctx->cache->functions[type->ast->name].ast->clone();
      auto *ast = (FunctionStmt *)clonedAst.get();
      addFunctionGenerics(type);

      // There is no AST linked to internal functions, so make sure not to parse it.
      bool isInternal = ast->attributes.has(Attr::Internal);
      isInternal |= ast->suite == nullptr;
      // Add function arguments.
      if (!isInternal)
        for (int i = 0, j = 1; i < ast->args.size(); i++)
          if (!ast->args[i].generic) {
            std::string varName = ast->args[i].name;
            trimStars(varName);
            ctx->add(TypecheckItem::Var, varName,
                     std::make_shared<LinkType>(type->args[j++]));
            // N.B. this used to be:
            // seqassert(type->args[j] && type->args[j]->getUnbounds().empty(),
            // "unbound argument {}", type->args[j]->toString());
            // type->args[j++]->generalize(ctx->typecheckLevel)
            // no idea why... most likely an old artefact, BUT if seq or sequre
            // fail with weird type errors try returning this and see if it works
          }

      // Need to populate realization table in advance to make recursive functions
      // work.
      auto oldKey = type->realizedName();
      auto r =
          ctx->cache->functions[type->ast->name].realizations[type->realizedName()] =
              std::make_shared<Cache::Function::FunctionRealization>();
      r->type = type->getFunc();
      // Realizations are stored in the top-most base.
      ctx->bases[0].visitedAsts[type->realizedName()] = {TypecheckItem::Func,
                                                         type->getFunc()};

      StmtPtr realized = nullptr;
      if (!isInternal) {
        auto oldBlockLevel = ctx->blockLevel;
        auto oldReturnEarly = ctx->returnEarly;
        ctx->blockLevel = 0;
        ctx->returnEarly = false;
        realized = inferTypes(ast->suite, false, type->realizedName()).second;
        ctx->blockLevel = oldBlockLevel;
        ctx->returnEarly = oldReturnEarly;
        if (ast->attributes.has(Attr::LLVM)) {
          auto s = realized->getSuite();
          for (int i = 1; i < s->stmts.size(); i++) {
            seqassert(s->stmts[i]->getExpr(), "invalid LLVM definition {}: {}",
                      type->toString(), s->stmts[i]->toString());
            auto e = s->stmts[i]->getExpr()->expr;
            if (!e->isType() && !e->isStatic())
              error(e, "not a type or static expression");
          }
        }
        // Return type was not specified and the function returned nothing.
        if (!ast->ret && type->args[0]->getUnbound())
          unify(type->args[0], ctx->findInternal("void"));
      }
      // Realize the return type.
      if (auto t = realize(type->args[0]))
        unify(type->args[0], t);
      LOG_REALIZE("... done with {} / {}", type->realizedName(), oldKey);

      // Create and store IR node and a realized AST to be used
      // during the code generation.
      if (!in(ctx->cache->pendingRealizations,
              make_pair(type->ast->name, type->realizedName()))) {
        if (ast->attributes.has(Attr::Internal)) {
          // This is either __new__, Ptr.__new__, etc.
          r->ir = ctx->cache->module->Nr<ir::InternalFunc>(type->ast->name);
        } else if (ast->attributes.has(Attr::LLVM)) {
          r->ir = ctx->cache->module->Nr<ir::LLVMFunc>(type->realizedName());
        } else if (ast->attributes.has(Attr::C)) {
          r->ir = ctx->cache->module->Nr<ir::ExternalFunc>(type->realizedName());
        } else {
          r->ir = ctx->cache->module->Nr<ir::BodiedFunc>(type->realizedName());
        }

        auto parent = type->funcParent;
        if (!ast->attributes.parentClass.empty() &&
            !ast->attributes.has(Attr::Method)) // hack for non-generic types
          parent = ctx->find(ast->attributes.parentClass)->type;
        if (parent && parent->canRealize()) {
          parent = realize(parent);
          r->ir->setParentType(getLLVMType(parent->getClass().get()));
        }
        r->ir->setGlobal();

        ctx->cache->pendingRealizations.insert({type->ast->name, type->realizedName()});

        seqassert(!type || ast->args.size() ==
                               type->args.size() + type->funcGenerics.size() - 1,
                  "type/AST argument mismatch");
        std::vector<Param> args;
        for (auto &i : ast->args) {
          std::string varName = i.name;
          trimStars(varName);
          args.emplace_back(Param{varName, nullptr, nullptr, i.generic});
        }
        r->ast = Nx<FunctionStmt>(ast, type->realizedName(), nullptr, args, realized,
                                  ast->attributes);

        // Set up IR node
        std::vector<std::string> names;
        std::vector<codon::ir::types::Type *> types;
        for (int i = 0, j = 1; i < r->ast->args.size(); i++)
          if (!r->ast->args[i].generic) {
            if (!type->args[j]->getFunc()) {
              types.push_back(getLLVMType(type->args[j]->getClass().get()));
              names.push_back(
                  ctx->cache->reverseIdentifierLookup[r->ast->args[i].name]);
            }
            j++;
          }
        if (r->ast->hasAttr(Attr::CVarArg)) {
          types.pop_back();
          names.pop_back();
        }
        auto irType = ctx->cache->module->unsafeGetFuncType(
            type->realizedName(), getLLVMType(type->args[0]->getClass().get()), types,
            r->ast->hasAttr(Attr::CVarArg));
        irType->setAstType(type->getFunc());
        r->ir->realize(irType, names);

        ctx->cache->functions[type->ast->name].realizations[type->realizedName()] = r;
      } else {
        ctx->cache->functions[type->ast->name].realizations[oldKey] =
            ctx->cache->functions[type->ast->name].realizations[type->realizedName()];
      }
      ctx->bases[0].visitedAsts[type->realizedName()] = {TypecheckItem::Func,
                                                         type->getFunc()};
      ctx->bases.pop_back();
      ctx->popBlock();
      ctx->typecheckLevel--;
      ctx->realizationDepth--;
      getLogger().level--;
    }
    // Restore old bases back.
    ctx->bases.insert(ctx->bases.end(), oldBases.begin(), oldBases.end());
    return type->getFunc();
  } catch (exc::ParserException &e) {
    e.trackRealize(fmt::format("{} (arguments {})", type->ast->name, type->toString()),
                   getSrcInfo());
    throw;
  }
}

std::pair<int, StmtPtr> TypecheckVisitor::inferTypes(StmtPtr result, bool keepLast,
                                                     const std::string &name) {
  if (!result)
    return {0, nullptr};

  // We keep running typecheck transformations until there are no more unbound
  // types. It is assumed that the unbound count will decrease in each
  // iteration--- if not, the program cannot be type-checked.
  int minUnbound = ctx->cache->unboundCount;
  ctx->addBlock();
  int iteration = 0;
  for (int prevSize = std::numeric_limits<int>::max();;) {
    LOG_TYPECHECK("== iter {} ==========================================", iteration);
    ctx->typecheckLevel++;
    result = TypecheckVisitor(ctx).transform(result);
    iteration++;
    ctx->typecheckLevel--;

    if (iteration == 1 && name == "<top>")
      for (auto &f : ctx->cache->functions) {
        auto &attr = f.second.ast->attributes;
        if (f.second.realizations.empty() &&
            (attr.has(Attr::ForceRealize) ||
             (attr.has(Attr::C) && !attr.has(Attr::CVarArg)))) {
          seqassert(f.second.type && f.second.type->canRealize(), "cannot realize {}",
                    f.first);
          auto e = std::make_shared<IdExpr>(f.second.type->ast->name);
          auto t = ctx->instantiate(e.get(), f.second.type, nullptr, false)->getFunc();
          realize(t);
          seqassert(!f.second.realizations.empty(), "cannot realize {}", f.first);
        }
      }

    int newUnbounds = 0;
    std::map<types::TypePtr, std::string> newActiveUnbounds;
    for (auto i = ctx->activeUnbounds.begin(); i != ctx->activeUnbounds.end();) {
      auto l = i->first->getLink();
      seqassert(l, "link is null");
      if (l->kind == LinkType::Unbound) {
        newActiveUnbounds[i->first] = i->second;
        if (l->id >= minUnbound)
          newUnbounds++;
      }
      ++i;
    }
    ctx->activeUnbounds = newActiveUnbounds;
    if (result->done) {
      auto goodState = ctx->activeUnbounds.empty() || !newUnbounds;
      if (!goodState) {
        LOG_TYPECHECK("inconsistent stmt->done with unbound count in {} ({} / {})",
                      name, ctx->activeUnbounds.size(), newUnbounds);
        for (auto &c : ctx->activeUnbounds)
          LOG_TYPECHECK("{}:{}", c.first->debugString(true), c.second);
        LOG_TYPECHECK("{}\n", result->toString(0));
        error("cannot typecheck the program (compiler bug)");
      }
      break;
    } else {
      if (newUnbounds >= prevSize) {
        bool fixed = false;
        for (auto &ub : ctx->activeUnbounds) {
          if (auto u = ub.first->getLink()) {
            if (u->id >= minUnbound && u->defaultType) {
              fixed = true;
              LOG_TYPECHECK("applying default generic: {} := {}", u->id,
                            u->defaultType->toString());
              unify(u->defaultType, u);
            }
          }
        }
        if (!fixed) {
          std::map<int, std::pair<codon::SrcInfo, std::string>> v;
          for (auto &ub : ctx->activeUnbounds)
            if (ub.first->getLink()->id >= minUnbound) {
              v[ub.first->getLink()->id] = {ub.first->getSrcInfo(), ub.second};
              LOG_TYPECHECK("dangling ?{} ({})", ub.first->getLink()->id, minUnbound);
            }
          for (auto &ub : v) {
            codon::compilationError(
                format("cannot infer the type of {}", ub.second.second),
                ub.second.first.file, ub.second.first.line, ub.second.first.col,
                /*terminate=*/false);
            LOG_TYPECHECK("cannot infer {} / {}", ub.first, ub.second.second);
          }
          LOG_TYPECHECK("-- {}", result->toString(0));
          error("cannot typecheck the program");
        }
      }
      prevSize = newUnbounds;
    }
  }
  if (!keepLast)
    ctx->popBlock();

  return {iteration, result};
}

ir::types::Type *TypecheckVisitor::getLLVMType(const types::ClassType *t) {
  auto realizedName = t->realizedTypeName();
  if (auto l = ctx->cache->classes[t->name].realizations[realizedName]->ir)
    return l;
  auto getLLVM = [&](const TypePtr &tt) {
    auto t = tt->getClass();
    seqassert(t && in(ctx->cache->classes[t->name].realizations, t->realizedTypeName()),
              "{} not realized", tt->toString());
    auto l = ctx->cache->classes[t->name].realizations[t->realizedTypeName()]->ir;
    seqassert(l, "no LLVM type for {}", t->toString());
    return l;
  };

  ir::types::Type *handle = nullptr;
  std::vector<ir::types::Type *> types;
  std::vector<StaticValue *> statics;
  for (auto &m : t->generics)
    if (auto s = m.type->getStatic()) {
      seqassert(s->expr->staticValue.evaluated, "static not realized");
      statics.push_back(&(s->expr->staticValue));
    } else {
      types.push_back(getLLVM(m.type));
    }
  auto name = t->name;
  auto *module = ctx->cache->module;

  if (name == "void") {
    handle = module->getVoidType();
  } else if (name == "bool") {
    handle = module->getBoolType();
  } else if (name == "byte") {
    handle = module->getByteType();
  } else if (name == "int") {
    handle = module->getIntType();
  } else if (name == "float") {
    handle = module->getFloatType();
  } else if (name == "str") {
    handle = module->getStringType();
  } else if (name == "Int" || name == "UInt") {
    seqassert(statics.size() == 1 && statics[0]->type == StaticValue::INT &&
                  types.empty(),
              "bad generics/statics");
    handle = module->Nr<ir::types::IntNType>(statics[0]->getInt(), name == "Int");
  } else if (name == "Ptr") {
    seqassert(types.size() == 1 && statics.empty(), "bad generics/statics");
    handle = module->unsafeGetPointerType(types[0]);
  } else if (name == "Generator") {
    seqassert(types.size() == 1 && statics.empty(), "bad generics/statics");
    handle = module->unsafeGetGeneratorType(types[0]);
  } else if (name == TYPE_OPTIONAL) {
    seqassert(types.size() == 1 && statics.empty(), "bad generics/statics");
    handle = module->unsafeGetOptionalType(types[0]);
  } else if (name == "NoneType") {
    seqassert(types.empty() && statics.empty(), "bad generics/statics");
    auto record =
        ir::cast<ir::types::RecordType>(module->unsafeGetMemberedType(realizedName));
    record->realize({}, {});
    handle = record;
  } else if (startswith(name, TYPE_FUNCTION)) {
    types.clear();
    for (auto &m : const_cast<ClassType *>(t)->getRecord()->args)
      types.push_back(getLLVM(m));
    auto ret = types[0];
    types.erase(types.begin());
    handle = module->unsafeGetFuncType(realizedName, ret, types);
  } else if (auto tr = const_cast<ClassType *>(t)->getRecord()) {
    std::vector<ir::types::Type *> typeArgs;
    std::vector<std::string> names;
    std::map<std::string, SrcInfo> memberInfo;
    for (int ai = 0; ai < tr->args.size(); ai++) {
      names.emplace_back(ctx->cache->classes[t->name].fields[ai].name);
      typeArgs.emplace_back(getLLVM(tr->args[ai]));
      memberInfo[ctx->cache->classes[t->name].fields[ai].name] =
          ctx->cache->classes[t->name].fields[ai].type->getSrcInfo();
    }
    auto record =
        ir::cast<ir::types::RecordType>(module->unsafeGetMemberedType(realizedName));
    record->realize(typeArgs, names);
    handle = record;
    handle->setAttribute(std::make_unique<ir::MemberAttribute>(std::move(memberInfo)));
  } else {
    // Type arguments will be populated afterwards to avoid infinite loop with recursive
    // reference types.
    handle = module->unsafeGetMemberedType(realizedName, true);
  }
  handle->setSrcInfo(t->getSrcInfo());
  handle->setAstType(
      std::const_pointer_cast<codon::ast::types::Type>(t->shared_from_this()));
  // Not needed for classes, I guess
  //  if (auto &ast = ctx->cache->classes[t->name].ast)
  //    handle->setAttribute(std::make_unique<ir::KeyValueAttribute>(ast->attributes));
  return ctx->cache->classes[t->name].realizations[realizedName]->ir = handle;
}

} // namespace ast
} // namespace codon<|MERGE_RESOLUTION|>--- conflicted
+++ resolved
@@ -156,16 +156,8 @@
       ctx->typecheckLevel++;
 
       // Find parents!
-<<<<<<< HEAD
-      ctx->bases.push_back({type->ast->name,
-                            type->getFunc(),
-                            type->args[0],
-                            {},
-                            findSuperMethods(type->getFunc())});
-=======
       ctx->bases.push_back({type->ast->name, type->getFunc(), type->args[0],
                             {}, findSuperMethods(type->getFunc())});
->>>>>>> cc634d19
       // if (startswith(type->ast->name, "Foo")) {
       //   LOG(": {}", type->toString());
       //   for (auto  &s: ctx->bases.back().supers)
