--- conflicted
+++ resolved
@@ -94,7 +94,6 @@
     types::TypePtr returnType;
     /// Typechecking iteration
     int iteration = 0;
-<<<<<<< HEAD
     /// Tracks function attributes (e.g. if it has @atomic or @test attributes).
     /// Only set for functions.
     Attr *attributes = nullptr;
@@ -129,9 +128,14 @@
     /// block, the corresponding loop variable is empty.
     struct Loop {
       std::string breakVar;
+      /// False if a loop has continue/break statement. Used for flattening static
+      /// loops.
+      bool flat = true;
       Loop(const std::string &breakVar) : breakVar(breakVar) {}
     };
     std::vector<Loop> loops;
+
+    std::set<types::TypePtr> pendingDefaults;
 
   public:
     Loop *getLoop() { return loops.empty() ? nullptr : &(loops.back()); }
@@ -152,9 +156,6 @@
       holder->bases.pop_back();
       holder->popBlock();
     }
-=======
-    std::set<types::TypePtr> pendingDefaults;
->>>>>>> e7bb5c16
   };
 
   /// Current module. The default module is named `__main__`.
@@ -166,14 +167,8 @@
   bool allowTypeOf = true;
 
   /// The current type-checking level (for type instantiation and generalization).
-<<<<<<< HEAD
   int typecheckLevel = 0;
-  std::set<types::TypePtr> pendingDefaults;
   int changedNodes = 0;
-=======
-  int typecheckLevel;
-  int changedNodes;
->>>>>>> e7bb5c16
 
   /// Number of nested realizations. Used to prevent infinite instantiations.
   int realizationDepth = 0;
@@ -240,19 +235,6 @@
     map[name].push_front(item);
     return item;
   }
-<<<<<<< HEAD
-=======
-  std::shared_ptr<TypecheckItem> find(const std::string &name) const override;
-  std::shared_ptr<TypecheckItem> find(const char *name) const {
-    return find(std::string(name));
-  }
-  /// Find an internal type. Assumes that it exists.
-  std::shared_ptr<TypecheckItem> forceFind(const std::string &name) const;
-  types::TypePtr getType(const std::string &name) const;
-
-  /// Pretty-print the current context state.
-  void dump() override { dump(0); }
->>>>>>> e7bb5c16
 
 public:
   /// Get the current realization depth (i.e., the number of nested realizations).
@@ -288,27 +270,14 @@
     return instantiateGeneric(getSrcInfo(), std::move(root), generics);
   }
 
-  std::shared_ptr<types::RecordType>
-  instantiateTuple(const SrcInfo &info, const std::vector<types::TypePtr> &generics);
-  std::shared_ptr<types::RecordType>
-  instantiateTuple(const std::vector<types::TypePtr> &generics) {
-    return instantiateTuple(getSrcInfo(), generics);
-  }
-  std::shared_ptr<types::RecordType> instantiateTuple(size_t n);
-  std::string generateTuple(size_t n);
-
   /// Returns the list of generic methods that correspond to typeName.method.
   std::vector<types::FuncTypePtr> findMethod(types::ClassType *type,
                                              const std::string &method,
                                              bool hideShadowed = true);
   /// Returns the generic type of typeName.member, if it exists (nullptr otherwise).
   /// Special cases: __elemsize__ and __atomic__.
-<<<<<<< HEAD
-  Cache::Class::ClassField *findMember(const std::string &typeName,
-                            const std::string &member) const;
-=======
-  types::TypePtr findMember(const types::ClassTypePtr &, const std::string &) const;
->>>>>>> e7bb5c16
+  Cache::Class::ClassField *findMember(const types::ClassTypePtr &,
+                                       const std::string &) const;
 
   using ReorderDoneFn =
       std::function<int(int, int, const std::vector<std::vector<int>> &, bool)>;
