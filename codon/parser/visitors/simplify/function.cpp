// Copyright (C) 2022-2023 Exaloop Inc. <https://exaloop.io>

#include <memory>
#include <string>
#include <tuple>
#include <vector>

#include "codon/parser/ast.h"
#include "codon/parser/cache.h"
#include "codon/parser/common.h"
#include "codon/parser/peg/peg.h"
#include "codon/parser/visitors/simplify/simplify.h"

using fmt::format;
using namespace codon::error;

namespace codon::ast {

/// Ensure that `(yield)` is in a function.
void SimplifyVisitor::visit(YieldExpr *expr) {
  if (!ctx->inFunction())
    E(Error::FN_OUTSIDE_ERROR, expr, "yield");
}

/// Transform lambdas. Capture outer expressions.
/// @example
///   `lambda a, b: a+b+c` -> ```def fn(a, b, c):
///                                return a+b+c
///                              fn(c=c, ...)```
/// See @c makeAnonFn
void SimplifyVisitor::visit(LambdaExpr *expr) {
  resultExpr =
      makeAnonFn(std::vector<StmtPtr>{N<ReturnStmt>(clone(expr->expr))}, expr->vars);
}

/// Ensure that `return` is in a function.
void SimplifyVisitor::visit(ReturnStmt *stmt) {
  if (!ctx->inFunction())
    E(Error::FN_OUTSIDE_ERROR, stmt, "return");
  transform(stmt->expr);
}

/// Ensure that `yield` is in a function.
void SimplifyVisitor::visit(YieldStmt *stmt) {
  if (!ctx->inFunction())
    E(Error::FN_OUTSIDE_ERROR, stmt, "yield");
  transform(stmt->expr);
}

/// Transform `yield from` statements.
/// @example
///   `yield from a` -> `for var in a: yield var`
void SimplifyVisitor::visit(YieldFromStmt *stmt) {
  auto var = ctx->cache->getTemporaryVar("yield");
  resultStmt =
      transform(N<ForStmt>(N<IdExpr>(var), stmt->expr, N<YieldStmt>(N<IdExpr>(var))));
}

/// Process `global` statements. Remove them upon completion.
void SimplifyVisitor::visit(GlobalStmt *stmt) {
  if (!ctx->inFunction())
    E(Error::FN_OUTSIDE_ERROR, stmt, stmt->nonLocal ? "nonlocal" : "global");

  // Dominate the binding
  auto val = ctx->findDominatingBinding(stmt->var);
  if (!val || !val->isVar())
    E(Error::ID_NOT_FOUND, stmt, stmt->var);
  if (val->getBaseName() == ctx->getBaseName())
    E(Error::FN_GLOBAL_ASSIGNED, stmt, stmt->var);

  // Check global/nonlocal distinction
  if (!stmt->nonLocal && !val->getBaseName().empty())
    E(Error::FN_GLOBAL_NOT_FOUND, stmt, "global", stmt->var);
  else if (stmt->nonLocal && val->getBaseName().empty())
    E(Error::FN_GLOBAL_NOT_FOUND, stmt, "nonlocal", stmt->var);
  seqassert(!val->canonicalName.empty(), "'{}' does not have a canonical name",
            stmt->var);

  // Register as global if needed
  ctx->cache->addGlobal(val->canonicalName);

  val = ctx->addVar(stmt->var, val->canonicalName, stmt->getSrcInfo());
  val->baseName = ctx->getBaseName();
  // Globals/nonlocals cannot be shadowed in children scopes (as in Python)
  val->noShadow = true;
  // Erase the statement
  resultStmt = N<SuiteStmt>();
}

/// Validate and transform function definitions.
/// Handle overloads, class methods, default arguments etc.
/// Also capture variables if necessary and apply decorators.
/// @example
///   ```a = 5
///      @dec
///      def foo(b):
///        return a+b
///   ``` -> ```
///      a = 5
///      def foo(b, a_cap):
///        return a_cap+b
///      foo = dec(foo(a_cap=a, ...))
///   ```
/// For Python and LLVM definition transformations, see
/// @c transformPythonDefinition and @c transformLLVMDefinition
void SimplifyVisitor::visit(FunctionStmt *stmt) {
  if (stmt->attributes.has(Attr::Python)) {
    // Handle Python block
    resultStmt = transformPythonDefinition(stmt->name, stmt->args, stmt->ret.get(),
                                           stmt->suite->firstInBlock());
    return;
  }

  // Parse attributes
  for (auto i = stmt->decorators.size(); i-- > 0;) {
    auto [isAttr, attrName] = getDecorator(stmt->decorators[i]);
    if (!attrName.empty()) {
      stmt->attributes.set(attrName);
      if (isAttr)
        stmt->decorators[i] = nullptr; // remove it from further consideration
    }
  }

  bool isClassMember = ctx->inClass(), isEnclosedFunc = ctx->inFunction();
  if (stmt->attributes.has(Attr::ForceRealize) && (!ctx->isGlobal() || isClassMember))
    E(Error::EXPECTED_TOPLEVEL, getSrcInfo(), "builtin function");

  // All overloads share the same canonical name except for the number at the
  // end (e.g., `foo.1:0`, `foo.1:1` etc.)
  std::string rootName;
  if (isClassMember) {
    // Case 1: method overload
    if (auto n = in(ctx->cache->classes[ctx->getBase()->name].methods, stmt->name))
      rootName = *n;
  } else if (stmt->attributes.has(Attr::Overload)) {
    // Case 2: function overload
    if (auto c = ctx->find(stmt->name)) {
      if (c->isFunc() && c->getModule() == ctx->getModule() &&
          c->getBaseName() == ctx->getBaseName())
        rootName = c->canonicalName;
    }
  }
  if (rootName.empty())
    rootName = ctx->generateCanonicalName(stmt->name, true);
  // Append overload number to the name
  auto canonicalName =
      format("{}:{}", rootName, ctx->cache->overloads[rootName].size());
  ctx->cache->reverseIdentifierLookup[canonicalName] = stmt->name;

  // Ensure that function binding does not shadow anything.
  // Function bindings cannot be dominated either
  if (!isClassMember) {
    auto funcVal = ctx->find(stmt->name);
    if (funcVal && funcVal->noShadow)
      E(Error::CLASS_INVALID_BIND, stmt, stmt->name);
    funcVal = ctx->addFunc(stmt->name, rootName, stmt->getSrcInfo());
    ctx->addAlwaysVisible(funcVal);
  }

  std::vector<Param> args;
  StmtPtr suite = nullptr;
  ExprPtr ret = nullptr;
  std::unordered_map<std::string, std::pair<std::string, ExprPtr>> captures;
  {
    // Set up the base
    SimplifyContext::BaseGuard br(ctx.get(), canonicalName);
    ctx->getBase()->attributes = &(stmt->attributes);

    // Parse arguments and add them to the context
    for (auto &a : stmt->args) {
      std::string varName = a.name;
      int stars = trimStars(varName);
      auto name = ctx->generateCanonicalName(varName);

      // Mark as method if the first argument is self
      if (isClassMember && stmt->attributes.has(Attr::HasSelf) && a.name == "self") {
        ctx->getBase()->selfName = name;
        stmt->attributes.set(Attr::Method);
      }

      // Handle default values
      auto defaultValue = a.defaultValue;
      if (a.type && defaultValue && defaultValue->getNone()) {
        // Special case: `arg: Callable = None` -> `arg: Callable = NoneType()`
        if (a.type->getIndex() && a.type->getIndex()->expr->isId(TYPE_CALLABLE))
          defaultValue = N<CallExpr>(N<IdExpr>("NoneType"));
        // Special case: `arg: type = None` -> `arg: type = NoneType`
        if (a.type->isId("type") || a.type->isId(TYPE_TYPEVAR))
          defaultValue = N<IdExpr>("NoneType");
      }
      /// TODO: Uncomment for Python-style defaults
      // if (defaultValue) {
      //   auto defaultValueCanonicalName =
      //       ctx->generateCanonicalName(format("{}.{}", canonicalName, name));
      //   prependStmts->push_back(N<AssignStmt>(N<IdExpr>(defaultValueCanonicalName),
      //     defaultValue));
      //   defaultValue = N<IdExpr>(defaultValueCanonicalName);
      // }
      args.emplace_back(
          Param{std::string(stars, '*') + name, a.type, defaultValue, a.status});

      // Add generics to the context
      if (a.status != Param::Normal) {
        if (auto st = getStaticGeneric(a.type.get())) {
          auto val = ctx->addVar(varName, name, stmt->getSrcInfo());
          val->generic = true;
          val->staticType = st;
        } else {
          ctx->addType(varName, name, stmt->getSrcInfo())->generic = true;
        }
      }
    }

    // Parse arguments to the context. Needs to be done after adding generics
    // to support cases like `foo(a: T, T: type)`
    for (auto &a : args) {
      a.type = transformType(a.type, false);
      a.defaultValue = transform(a.defaultValue, true);
    }
    // Add non-generic arguments to the context. Delayed to prevent cases like
    // `def foo(a, b=a)`
    for (auto &a : args) {
      if (a.status == Param::Normal) {
        std::string canName = a.name;
        trimStars(canName);
        ctx->addVar(ctx->cache->rev(canName), canName, stmt->getSrcInfo());
      }
    }

    // Parse the return type
    ret = transformType(stmt->ret, false);

    // Parse function body
    if (!stmt->attributes.has(Attr::Internal) && !stmt->attributes.has(Attr::C)) {
      if (stmt->attributes.has(Attr::LLVM)) {
        suite = transformLLVMDefinition(stmt->suite->firstInBlock());
      } else if (stmt->attributes.has(Attr::C)) {
        // Do nothing
      } else {
        if ((isEnclosedFunc || stmt->attributes.has(Attr::Capture)) && !isClassMember)
          ctx->getBase()->captures = &captures;
        suite = SimplifyVisitor(ctx, preamble).transformConditionalScope(stmt->suite);
      }
    }
  }
  stmt->attributes.module =
      format("{}{}", ctx->moduleName.status == ImportFile::STDLIB ? "std::" : "::",
             ctx->moduleName.module);
  ctx->cache->overloads[rootName].push_back({canonicalName, ctx->cache->age});

  // Special method handling
  if (isClassMember) {
    // Set the enclosing class name
    stmt->attributes.parentClass = ctx->getBase()->name;
    // Add the method to the class' method list
    ctx->cache->classes[ctx->getBase()->name].methods[stmt->name] = rootName;
  }

  // Handle captures. Add additional argument to the function for every capture.
  // Make sure to account for **kwargs if present
  std::vector<CallExpr::Arg> partialArgs;
  if (!captures.empty()) {
    Param kw;
    if (!args.empty() && startswith(args.back().name, "**")) {
      kw = args.back();
      args.pop_back();
    }
    for (auto &c : captures) {
      args.emplace_back(Param{c.second.first, c.second.second, nullptr});
      partialArgs.push_back({c.second.first, N<IdExpr>(ctx->cache->rev(c.first))});
    }
    if (!kw.name.empty())
      args.push_back(kw);
    partialArgs.push_back({"", N<EllipsisExpr>()});
  }
  // Make function AST and cache it for later realization
  auto f = N<FunctionStmt>(canonicalName, ret, args, suite, stmt->attributes);
  ctx->cache->functions[canonicalName].ast = f;
  ctx->cache->functions[canonicalName].origAst =
      std::static_pointer_cast<FunctionStmt>(stmt->clone());

  // Expression to be used if function binding is modified by captures or decorators
  ExprPtr finalExpr = nullptr;
  // If there are captures, replace `fn` with `fn(cap1=cap1, cap2=cap2, ...)`
  if (!captures.empty()) {
    finalExpr = N<CallExpr>(N<IdExpr>(stmt->name), partialArgs);
<<<<<<< HEAD
    // Add updated self reference if case function is recursive!
=======
    // Add updated self reference in case function is recursive!
>>>>>>> ab7387b6
    auto pa = partialArgs;
    for (auto &a : pa) {
      if (!a.name.empty())
        a.value = N<IdExpr>(a.name);
      else
        a.value = clone(a.value);
    }
    f->suite = N<SuiteStmt>(
        N<AssignStmt>(N<IdExpr>(rootName), N<CallExpr>(N<IdExpr>(rootName), pa)),
        suite);
  }

  // Parse remaining decorators
  for (auto i = stmt->decorators.size(); i-- > 0;) {
    if (stmt->decorators[i]) {
      if (isClassMember)
        E(Error::FN_NO_DECORATORS, stmt->decorators[i]);
      // Replace each decorator with `decorator(finalExpr)` in the reverse order
      finalExpr = N<CallExpr>(stmt->decorators[i],
                              finalExpr ? finalExpr : N<IdExpr>(stmt->name));
    }
  }

  if (finalExpr) {
    resultStmt =
        N<SuiteStmt>(f, transform(N<AssignStmt>(N<IdExpr>(stmt->name), finalExpr)));
  } else {
    resultStmt = f;
  }

  if (ctx->isGlobal() && ctx->getModule().empty()) {
    ctx->makeExport.insert(f->name);
  }
}

/// Make a capturing anonymous function with the provided suite and argument names.
/// The resulting function will be added before the current statement.
/// Return an expression that can call this function (an @c IdExpr or a partial call).
ExprPtr SimplifyVisitor::makeAnonFn(std::vector<StmtPtr> suite,
                                    const std::vector<std::string> &argNames) {
  std::vector<Param> params;
  std::string name = ctx->cache->getTemporaryVar("lambda");
  params.reserve(argNames.size());
  for (auto &s : argNames)
    params.emplace_back(Param(s));
  auto f = transform(N<FunctionStmt>(name, nullptr, params, N<SuiteStmt>(move(suite)),
                                     Attr({Attr::Capture})));
  if (auto fs = f->getSuite()) {
    seqassert(fs->stmts.size() == 2 && fs->stmts[0]->getFunction(),
              "invalid function transform");
    prependStmts->push_back(fs->stmts[0]);
    for (StmtPtr s = fs->stmts[1]; s;) {
      if (auto suite = s->getSuite()) {
        // Suites can only occur when captures are inserted for a partial call
        // argument.
        seqassert(suite->stmts.size() == 2, "invalid function transform");
        prependStmts->push_back(suite->stmts[0]);
        s = suite->stmts[1];
      } else if (auto assign = s->getAssign()) {
        return assign->rhs;
      } else {
        seqassert(false, "invalid function transform");
      }
    }
    return nullptr; // should fail an assert before
  } else {
    prependStmts->push_back(f);
    return transform(N<IdExpr>(name));
  }
}

/// Transform Python code blocks.
/// @example
///   ```@python
///      def foo(x: int, y) -> int:
///        [code]
///   ``` -> ```
///      pyobj._exec("def foo(x, y): [code]")
///      from python import __main__.foo(int, _) -> int
///   ```
StmtPtr SimplifyVisitor::transformPythonDefinition(const std::string &name,
                                                   const std::vector<Param> &args,
                                                   const Expr *ret, Stmt *codeStmt) {
  seqassert(codeStmt && codeStmt->getExpr() && codeStmt->getExpr()->expr->getString(),
            "invalid Python definition");

  auto code = codeStmt->getExpr()->expr->getString()->getValue();
  std::vector<std::string> pyargs;
  pyargs.reserve(args.size());
  for (const auto &a : args)
    pyargs.emplace_back(a.name);
  code = format("def {}({}):\n{}\n", name, join(pyargs, ", "), code);
  return transform(N<SuiteStmt>(
      N<ExprStmt>(N<CallExpr>(N<DotExpr>("pyobj", "_exec"), N<StringExpr>(code))),
      N<ImportStmt>(N<IdExpr>("python"), N<DotExpr>("__main__", name), clone_nop(args),
                    ret ? ret->clone() : N<IdExpr>("pyobj"))));
}

/// Transform LLVM functions.
/// @example
///   ```@llvm
///      def foo(x: int) -> float:
///        [code]
///   ``` -> ```
///      def foo(x: int) -> float:
///        StringExpr("[code]")
///        SuiteStmt(referenced_types)
///   ```
/// As LLVM code can reference types and static expressions in `{=expr}` blocks,
/// all block expression will be stored in the `referenced_types` suite.
/// "[code]" is transformed accordingly: each `{=expr}` block will
/// be replaced with `{}` so that @c fmt::format can fill the gaps.
/// Note that any brace (`{` or `}`) that is not part of a block is
/// escaped (e.g. `{` -> `{{` and `}` -> `}}`) so that @c fmt::format can process them.
StmtPtr SimplifyVisitor::transformLLVMDefinition(Stmt *codeStmt) {
  seqassert(codeStmt && codeStmt->getExpr() && codeStmt->getExpr()->expr->getString(),
            "invalid LLVM definition");

  auto code = codeStmt->getExpr()->expr->getString()->getValue();
  std::vector<StmtPtr> items;
  auto se = N<StringExpr>("");
  std::string finalCode = se->getValue();
  items.push_back(N<ExprStmt>(se));

  // Parse LLVM code and look for expression blocks that start with `{=`
  int braceCount = 0, braceStart = 0;
  for (int i = 0; i < code.size(); i++) {
    if (i < code.size() - 1 && code[i] == '{' && code[i + 1] == '=') {
      if (braceStart < i)
        finalCode += escapeFStringBraces(code, braceStart, i - braceStart) + '{';
      if (!braceCount) {
        braceStart = i + 2;
        braceCount++;
      } else {
        E(Error::FN_BAD_LLVM, getSrcInfo());
      }
    } else if (braceCount && code[i] == '}') {
      braceCount--;
      std::string exprCode = code.substr(braceStart, i - braceStart);
      auto offset = getSrcInfo();
      offset.col += i;
      auto expr = transform(parseExpr(ctx->cache, exprCode, offset).first, true);
      items.push_back(N<ExprStmt>(expr));
      braceStart = i + 1;
      finalCode += '}';
    }
  }
  if (braceCount)
    E(Error::FN_BAD_LLVM, getSrcInfo());
  if (braceStart != code.size())
    finalCode += escapeFStringBraces(code, braceStart, int(code.size()) - braceStart);
  se->strings[0].first = finalCode;
  return N<SuiteStmt>(items);
}

/// Fetch a decorator canonical name. The first pair member indicates if a decorator is
/// actually an attribute (a function with `@__attribute__`).
std::pair<bool, std::string> SimplifyVisitor::getDecorator(const ExprPtr &e) {
  auto dt = transform(clone(e));
  auto id = dt->getCall() ? dt->getCall()->expr : dt;
  if (id && id->getId()) {
    auto ci = ctx->find(id->getId()->value);
    if (ci && ci->isFunc()) {
      if (ctx->cache->overloads[ci->canonicalName].size() == 1) {
        return {ctx->cache->functions[ctx->cache->overloads[ci->canonicalName][0].name]
                    .ast->attributes.isAttribute,
                ci->canonicalName};
      }
    }
  }
  return {false, ""};
}

} // namespace codon::ast<|MERGE_RESOLUTION|>--- conflicted
+++ resolved
@@ -284,11 +284,7 @@
   // If there are captures, replace `fn` with `fn(cap1=cap1, cap2=cap2, ...)`
   if (!captures.empty()) {
     finalExpr = N<CallExpr>(N<IdExpr>(stmt->name), partialArgs);
-<<<<<<< HEAD
-    // Add updated self reference if case function is recursive!
-=======
     // Add updated self reference in case function is recursive!
->>>>>>> ab7387b6
     auto pa = partialArgs;
     for (auto &a : pa) {
       if (!a.name.empty())
