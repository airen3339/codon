--- conflicted
+++ resolved
@@ -77,23 +77,8 @@
   return mode == 0 ? fmt::format("'{}'", escape(value)) : fmt::format("Static['{}']", escape(value));
 }
 
-<<<<<<< HEAD
 std::shared_ptr<Expr> StrStaticType::getStaticExpr() const {
   return std::make_shared<StringExpr>(value);
-=======
-StaticValue StaticType::evaluate() const {
-  if (expr->staticValue.evaluated)
-    return expr->staticValue;
-  cache->typeCtx->addBlock();
-  for (auto &g : generics)
-    cache->typeCtx->add(TypecheckItem::Type, g.name, g.type);
-  auto oldChangedNodes = cache->typeCtx->changedNodes;
-  auto en = TypecheckVisitor(cache->typeCtx).transform(expr->clone());
-  cache->typeCtx->changedNodes = oldChangedNodes;
-  seqassert(en->isStatic() && en->staticValue.evaluated, "{} cannot be evaluated", en);
-  cache->typeCtx->popBlock();
-  return en->staticValue;
->>>>>>> e7bb5c16
 }
 
 /*****************************************************************/
