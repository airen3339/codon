--- conflicted
+++ resolved
@@ -113,16 +113,13 @@
           starArgTypes.push_back(inArgs->generics[i].type);
 
         auto tv = TypecheckVisitor(cache->typeCtx);
-<<<<<<< HEAD
-        auto name = tv.generateTuple(starArgTypes.size());
-        auto t = cache->typeCtx->getType(name);
+        auto t = tv.generateTuple(starArgTypes.size());
         t = cache->typeCtx->instantiateGeneric(t, starArgTypes)->getClass();
         if (t->unify(trInArgs->generics[star].type.get(), us) == -1)
           return -1;
       }
       if (kwStar < trInArgs->generics.size()) {
-        TypePtr tt =
-            cache->typeCtx->getType(TypecheckVisitor(cache->typeCtx).generateTuple(0));
+        TypePtr tt = TypecheckVisitor(cache->typeCtx).generateTuple(0);
         size_t id = 0;
         if (auto tp = tr->getPartial()) {
           auto ts = tp->generics[2].type->getClass();
@@ -136,29 +133,6 @@
                                      {std::make_shared<IntStaticType>(cache, id), tt})
                 ->getClass();
         if (kt->unify(trInArgs->generics[kwStar].type.get(), us) == -1)
-=======
-        auto t = cache->typeCtx->instantiateTuple(starArgTypes)->getClass();
-        if (t->unify(trInArgs[star].get(), us) == -1)
-          return -1;
-      }
-      if (kwStar < trInArgs.size()) {
-        auto tv = TypecheckVisitor(cache->typeCtx);
-        std::vector<std::string> names;
-        std::vector<TypePtr> starArgTypes;
-        if (auto tp = tr->getPartial()) {
-          auto ts = tp->args.back()->getRecord();
-          seqassert(ts, "bad partial *args/**kwargs");
-          auto ff = tv.getClassFields(ts.get());
-          for (size_t i = 0; i < ts->args.size(); i++) {
-            names.emplace_back(ff[i].name);
-            starArgTypes.emplace_back(ts->args[i]);
-          }
-        }
-        auto name = tv.generateTuple(starArgTypes.size(), TYPE_KWTUPLE, names);
-        auto t = cache->typeCtx->forceFind(name)->type;
-        t = cache->typeCtx->instantiateGeneric(t, starArgTypes)->getClass();
-        if (t->unify(trInArgs[kwStar].get(), us) == -1)
->>>>>>> e7bb5c16
           return -1;
       }
 
