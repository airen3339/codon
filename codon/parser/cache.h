// Copyright (C) 2022-2024 Exaloop Inc. <https://exaloop.io>

#pragma once

#include <map>
#include <ostream>
#include <set>
#include <string>
#include <vector>

#include "codon/cir/cir.h"
#include "codon/cir/pyextension.h"
#include "codon/parser/ast.h"
#include "codon/parser/common.h"
#include "codon/parser/ctx.h"

#define FILE_GENERATED "<generated>"
#define MODULE_MAIN "__main__"
#define MAIN_IMPORT ""
#define STDLIB_IMPORT ":stdlib:"
#define STDLIB_INTERNAL_MODULE "internal"

<<<<<<< HEAD
#define TYPE_TUPLE "Tuple.N"
=======
#define TYPE_TUPLE "Tuple"
#define TYPE_KWTUPLE "KwTuple.N"
>>>>>>> e7bb5c16
#define TYPE_TYPEVAR "TypeVar"
#define TYPE_CALLABLE "Callable"
#define TYPE_OPTIONAL "Optional"
#define TYPE_SLICE "std.internal.types.slice.Slice"
#define FN_UNWRAP "std.internal.types.optional.unwrap.0:0"
#define VAR_ARGV "__argv__"

#define MAX_INT_WIDTH 10000
#define MAX_REALIZATION_DEPTH 200
#define MAX_STATIC_ITER 1024

namespace codon::ast {

/// Forward declarations
struct TypeContext;
struct TranslateContext;

/**
 * Cache encapsulation that holds data structures shared across various transformation
 * stages (AST transformation, type checking etc.). The subsequent stages (e.g. type
 * checking) assumes that previous stages populated this structure correctly.
 * Implemented to avoid bunch of global objects.
 */
struct Cache : public std::enable_shared_from_this<Cache> {
  /// Stores a count for each identifier (name) seen in the code.
  /// Used to generate unique identifier for each name in the code (e.g. Foo -> Foo.2).
  std::unordered_map<std::string, int> identifierCount;
  /// Maps a unique identifier back to the original name in the code
  /// (e.g. Foo.2 -> Foo).
  std::unordered_map<std::string, std::string> reverseIdentifierLookup;
  /// Number of code-generated source code positions. Used to generate the next unique
  /// source-code position information.
  int generatedSrcInfoCount = 0;
  /// Number of unbound variables so far. Used to generate the next unique unbound
  /// identifier.
  int unboundCount = 256;
  /// Number of auto-generated variables so far. Used to generate the next unique
  /// variable name in getTemporaryVar() below.
  int varCount = 0;
  /// Scope counter. Each conditional block gets a new scope ID.
  int blockCount = 1;

  /// Holds module import data.
  struct Module {
    /// Relative module name (e.g., `foo.bar`)
    std::string name;
    /// Absolute filename of an import.
    std::string filename;
    /// Import typechecking context.
    std::shared_ptr<TypeContext> ctx;
    /// Unique import variable for checking already loaded imports.
    std::string importVar;
    /// File content (line:col indexable)
    std::vector<std::string> content;
  };

  /// Absolute path of seqc executable (if available).
  std::string argv0;
  /// Absolute path of the entry-point module (if available).
  std::string module0;
  /// IR module.
  ir::Module *module = nullptr;

  /// Table of imported files that maps an absolute filename to a Import structure.
  /// By convention, the key of the Codon's standard library is ":stdlib:",
  /// and the main module is "".
  std::unordered_map<std::string, Module> imports;

  /// Set of unique (canonical) global identifiers for marking such variables as global
  /// in code-generation step and in JIT.
  std::map<std::string, ir::Var *> globals;

  /// Stores class data for each class (type) in the source code.
  struct Class {
    /// Module information
    std::string module;

    /// Generic (unrealized) class template AST.
    std::shared_ptr<ClassStmt> ast = nullptr;
    /// Non-simplified AST. Used for base class instantiation.
    std::shared_ptr<ClassStmt> originalAst = nullptr;

    /// Class method lookup table. Each non-canonical name points
    /// to a root function name of a corresponding method.
    std::unordered_map<std::string, std::string> methods;

    /// A class field (member).
    struct ClassField {
      /// Field name.
      std::string name;
      /// A corresponding generic field type.
      types::TypePtr type;
      /// Base class name (if available)
      std::string baseClass;
      ExprPtr typeExpr = nullptr;
    };
    /// A list of class' ClassField instances. List is needed (instead of map) because
    /// the order of the fields matters.
    std::vector<ClassField> fields;

    /// Dictionary of class variables: a name maps to a canonical name.
    std::unordered_map<std::string, std::string> classVars;

    /// A class realization.
    struct ClassRealization {
      /// Realized class type.
      types::ClassTypePtr type;
      /// A list of field names and realization's realized field types.
      std::vector<std::pair<std::string, types::TypePtr>> fields;
      /// IR type pointer.
      codon::ir::types::Type *ir = nullptr;

      /// Realization vtable.
      struct VTable {
        // Maps {base, thunk signature} to {thunk realization, thunk ID}
        std::map<std::pair<std::string, std::string>,
                 std::pair<types::FuncTypePtr, size_t>>
            table;
        codon::ir::Var *ir = nullptr;
      };
      /// All vtables (for each base class)
      std::unordered_map<std::string, VTable> vtables;
      /// Realization ID
      size_t id = 0;
    };
    /// Realization lookup table that maps a realized class name to the corresponding
    /// ClassRealization instance.
    std::unordered_map<std::string, std::shared_ptr<ClassRealization>> realizations;

    /// Set if a class is polymorphic and has RTTI.
    bool rtti = false;
    /// List of virtual method names
    std::unordered_set<std::string> virtuals;
    /// MRO
    std::vector<types::ClassTypePtr> mro;

    /// List of statically inherited classes.
    std::vector<std::string> staticParentClasses;

    bool hasRTTI() const { return rtti; }
  };
  /// Class lookup table that maps a canonical class identifier to the corresponding
  /// Class instance.
  std::unordered_map<std::string, Class> classes;
  size_t classRealizationCnt = 0;

  struct Function {
    /// Module information
    std::string module;
    /// Generic (unrealized) function template AST.
    std::shared_ptr<FunctionStmt> ast = nullptr;
    /// Non-simplified AST.
    std::shared_ptr<FunctionStmt> origAst = nullptr;
    std::set<std::string> captures;

    /// A function realization.
    struct FunctionRealization {
      /// Realized function type.
      types::FuncTypePtr type;
      /// Realized function AST (stored here for later realization in code generations
      /// stage).
      std::shared_ptr<FunctionStmt> ast;
      /// IR function pointer.
      ir::Func *ir;
      /// Resolved captures
      std::vector<std::string> captures;
    };
    /// Realization lookup table that maps a realized function name to the corresponding
    /// FunctionRealization instance.
    std::unordered_map<std::string, std::shared_ptr<FunctionRealization>> realizations;

    /// Unrealized function type.
    types::FuncTypePtr type = nullptr;

    std::string rootName;
    bool isToplevel = false;
  };
  /// Function lookup table that maps a canonical function identifier to the
  /// corresponding Function instance.
  std::unordered_map<std::string, Function> functions;

  /// Maps a "root" name of each function to the list of names of the function
  /// overloads (canonical names).
  std::unordered_map<std::string, std::vector<std::string>> overloads;

  /// Pointer to the later contexts needed for IR API access.
  std::shared_ptr<TypeContext> typeCtx = nullptr;
  std::shared_ptr<TranslateContext> codegenCtx = nullptr;
  /// Set of function realizations that are to be translated to IR.
  std::set<std::pair<std::string, std::string>> pendingRealizations;

  /// Custom operators
  std::unordered_map<std::string,
                     std::pair<bool, std::function<StmtPtr(ast::TypecheckVisitor *,
                                                           ast::CustomStmt *)>>>
      customBlockStmts;
  std::unordered_map<std::string,
                     std::function<StmtPtr(ast::TypecheckVisitor *, ast::CustomStmt *)>>
      customExprStmts;

  /// Plugin-added import paths
  std::vector<std::string> pluginImportPaths;

  /// Set if the Codon is running in JIT mode.
  bool isJit = false;
  int jitCell = 0;

  std::unordered_map<std::string, int> generatedTuples;
  std::vector<std::vector<std::string>> generatedTupleNames = {{}};
  std::vector<exc::ParserException> errors;

  /// Set if Codon operates in Python compatibility mode (e.g., with Python numerics)
  bool pythonCompat = false;
  /// Set if Codon operates in Python extension mode
  bool pythonExt = false;

public:
  explicit Cache(std::string argv0 = "");

  /// Return a uniquely named temporary variable of a format
  /// "{sigil}_{prefix}{counter}". A sigil should be a non-lexable symbol.
  std::string getTemporaryVar(const std::string &prefix = "", char sigil = '%');
  /// Get the non-canonical version of a canonical name.
  std::string rev(const std::string &s);

  /// Generate a unique SrcInfo for internally generated AST nodes.
  SrcInfo generateSrcInfo();
  /// Get file contents at the given location.
  std::string getContent(const SrcInfo &info);
  /// Register a global identifier.
  void addGlobal(const std::string &name, ir::Var *var = nullptr);

  /// Realization API.

  /// Find a class with a given canonical name and return a matching types::Type pointer
  /// or a nullptr if a class is not found.
  /// Returns an _uninstantiated_ type.
  types::ClassTypePtr findClass(const std::string &name) const;
  /// Find a function with a given canonical name and return a matching types::Type
  /// pointer or a nullptr if a function is not found.
  /// Returns an _uninstantiated_ type.
  types::FuncTypePtr findFunction(const std::string &name) const;
  /// Find the canonical name of a class method.
  std::string getMethod(const types::ClassTypePtr &typ, const std::string &member) {
    if (auto m = in(classes, typ->name)) {
      if (auto t = in(m->methods, member))
        return *t;
    }
    seqassertn(false, "cannot find '{}' in '{}'", member, typ->toString());
    return "";
  }
  /// Find the class method in a given class type that best matches the given arguments.
  /// Returns an _uninstantiated_ type.
  types::FuncTypePtr findMethod(types::ClassType *typ, const std::string &member,
                                const std::vector<types::TypePtr> &args);

  /// Given a class type and the matching generic vector, instantiate the type and
  /// realize it.
  ir::types::Type *realizeType(types::ClassTypePtr type,
                               const std::vector<types::TypePtr> &generics = {});
  /// Given a function type and function arguments, instantiate the type and
  /// realize it. The first argument is the function return type.
  /// You can also pass function generics if a function has one (e.g. T in def
  /// foo[T](...)). If a generic is used as an argument, it will be auto-deduced. Pass
  /// only if a generic cannot be deduced from the provided args.
  ir::Func *realizeFunction(types::FuncTypePtr type,
                            const std::vector<types::TypePtr> &args,
                            const std::vector<types::TypePtr> &generics = {},
                            const types::ClassTypePtr &parentClass = nullptr);

  ir::types::Type *makeTuple(const std::vector<types::TypePtr> &types);
  ir::types::Type *makeFunction(const std::vector<types::TypePtr> &types);
  ir::types::Type *makeUnion(const std::vector<types::TypePtr> &types);

  void parseCode(const std::string &code);

  static std::vector<types::ClassTypePtr>
  mergeC3(std::vector<std::vector<types::ClassTypePtr>> &);

  std::shared_ptr<ir::PyModule> pyModule = nullptr;
  void populatePythonModule();
};

} // namespace codon::ast<|MERGE_RESOLUTION|>--- conflicted
+++ resolved
@@ -20,12 +20,7 @@
 #define STDLIB_IMPORT ":stdlib:"
 #define STDLIB_INTERNAL_MODULE "internal"
 
-<<<<<<< HEAD
-#define TYPE_TUPLE "Tuple.N"
-=======
 #define TYPE_TUPLE "Tuple"
-#define TYPE_KWTUPLE "KwTuple.N"
->>>>>>> e7bb5c16
 #define TYPE_TYPEVAR "TypeVar"
 #define TYPE_CALLABLE "Callable"
 #define TYPE_OPTIONAL "Optional"
@@ -172,6 +167,9 @@
   std::unordered_map<std::string, Class> classes;
   size_t classRealizationCnt = 0;
 
+  Class *getClass(const types::ClassTypePtr &t) { return getClass(t.get()); }
+  Class *getClass(types::ClassType *);
+
   struct Function {
     /// Module information
     std::string module;
@@ -269,14 +267,7 @@
   /// Returns an _uninstantiated_ type.
   types::FuncTypePtr findFunction(const std::string &name) const;
   /// Find the canonical name of a class method.
-  std::string getMethod(const types::ClassTypePtr &typ, const std::string &member) {
-    if (auto m = in(classes, typ->name)) {
-      if (auto t = in(m->methods, member))
-        return *t;
-    }
-    seqassertn(false, "cannot find '{}' in '{}'", member, typ->toString());
-    return "";
-  }
+  std::string getMethod(const types::ClassTypePtr &typ, const std::string &member);
   /// Find the class method in a given class type that best matches the given arguments.
   /// Returns an _uninstantiated_ type.
   types::FuncTypePtr findMethod(types::ClassType *typ, const std::string &member,
