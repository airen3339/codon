// Copyright (C) 2022-2023 Exaloop Inc. <https://exaloop.io>

#pragma once

#include <map>
#include <ostream>
#include <set>
#include <string>
#include <vector>

#include "codon/cir/cir.h"
#include "codon/cir/pyextension.h"
#include "codon/parser/ast.h"
#include "codon/parser/common.h"
#include "codon/parser/ctx.h"

#define FILE_GENERATED "<generated>"
#define MODULE_MAIN "__main__"
#define MAIN_IMPORT ""
#define STDLIB_IMPORT ":stdlib:"
#define STDLIB_INTERNAL_MODULE "internal"

#define TYPE_TUPLE "Tuple.N"
#define TYPE_KWTUPLE "KwTuple.N"
#define TYPE_TYPEVAR "TypeVar"
#define TYPE_CALLABLE "Callable"
#define TYPE_PARTIAL "Partial.N"
#define TYPE_OPTIONAL "Optional"
#define TYPE_SLICE "std.internal.types.slice.Slice"
#define FN_UNWRAP "std.internal.types.optional.unwrap"
#define VAR_ARGV "__argv__"

#define MAX_INT_WIDTH 10000
#define MAX_REALIZATION_DEPTH 200
#define MAX_STATIC_ITER 1024

namespace codon::ast {

/// Forward declarations
struct SimplifyContext;
class SimplifyVisitor;
struct TypeContext;
struct TranslateContext;

/**
 * Cache encapsulation that holds data structures shared across various transformation
 * stages (AST transformation, type checking etc.). The subsequent stages (e.g. type
 * checking) assumes that previous stages populated this structure correctly.
 * Implemented to avoid bunch of global objects.
 */
struct Cache : public std::enable_shared_from_this<Cache> {
  /// Stores a count for each identifier (name) seen in the code.
  /// Used to generate unique identifier for each name in the code (e.g. Foo -> Foo.2).
  std::unordered_map<std::string, int> identifierCount;
  /// Maps a unique identifier back to the original name in the code
  /// (e.g. Foo.2 -> Foo).
  std::unordered_map<std::string, std::string> reverseIdentifierLookup;
  /// Number of code-generated source code positions. Used to generate the next unique
  /// source-code position information.
  int generatedSrcInfoCount;
  /// Number of unbound variables so far. Used to generate the next unique unbound
  /// identifier.
  int unboundCount;
  /// Number of auto-generated variables so far. Used to generate the next unique
  /// variable name in getTemporaryVar() below.
  int varCount;
  /// Stores the count of imported files. Used to track class method ages
  /// and to prevent using extended methods before they were seen.
  int age;

  /// Holds module import data.
  struct Import {
    /// Absolute filename of an import.
    std::string filename;
    /// Import simplify context.
    std::shared_ptr<SimplifyContext> ctx;
    /// Unique import variable for checking already loaded imports.
    std::string importVar;
    /// File content (line:col indexable)
    std::vector<std::string> content;
    /// Relative module name (e.g., `foo.bar`)
    std::string moduleName;
  };

  /// Absolute path of seqc executable (if available).
  std::string argv0;
  /// Absolute path of the entry-point module (if available).
  std::string module0;
  /// IR module.
  ir::Module *module = nullptr;

  /// Table of imported files that maps an absolute filename to a Import structure.
  /// By convention, the key of the Codon's standard library is "".
  std::unordered_map<std::string, Import> imports;

  /// Set of unique (canonical) global identifiers for marking such variables as global
  /// in code-generation step and in JIT.
  std::map<std::string, ir::Var *> globals;

  /// Stores class data for each class (type) in the source code.
  struct Class {
    /// Generic (unrealized) class template AST.
    std::shared_ptr<ClassStmt> ast;
    /// Non-simplified AST. Used for base class instantiation.
    std::shared_ptr<ClassStmt> originalAst;

    /// Class method lookup table. Each non-canonical name points
    /// to a root function name of a corresponding method.
    std::unordered_map<std::string, std::string> methods;

    /// A class field (member).
    struct ClassField {
      /// Field name.
      std::string name;
      /// A corresponding generic field type.
      types::TypePtr type;
      /// Base class name (if available)
      std::string baseClass;
    };
    /// A list of class' ClassField instances. List is needed (instead of map) because
    /// the order of the fields matters.
    std::vector<ClassField> fields;

    /// Dictionary of class variables: a name maps to a canonical name.
    std::unordered_map<std::string, std::string> classVars;

    /// A class realization.
    struct ClassRealization {
      /// Realized class type.
      types::ClassTypePtr type;
      /// A list of field names and realization's realized field types.
      std::vector<std::pair<std::string, types::TypePtr>> fields;
      /// IR type pointer.
      codon::ir::types::Type *ir = nullptr;

      /// Realization vtable.
      struct VTable {
        // Maps {base, thunk signature} to {thunk realization, thunk ID}
        std::map<std::pair<std::string, std::string>,
                 std::pair<types::FuncTypePtr, size_t>>
            table;
        codon::ir::Var *ir = nullptr;
      };
      /// All vtables (for each base class)
      std::unordered_map<std::string, VTable> vtables;
      /// Realization ID
      size_t id = 0;
    };
    /// Realization lookup table that maps a realized class name to the corresponding
    /// ClassRealization instance.
    std::unordered_map<std::string, std::shared_ptr<ClassRealization>> realizations;

    /// Set if a class is polymorphic and has RTTI.
    bool rtti = false;
    /// List of virtual method names
    std::unordered_set<std::string> virtuals;
    /// MRO
    std::vector<ExprPtr> mro;

    /// List of statically inherited classes.
    std::vector<std::string> staticParentClasses;

    /// Module information
    std::string module;

<<<<<<< HEAD
    Class() : ast(nullptr), originalAst(nullptr) {}
=======
    Class() : ast(nullptr), originalAst(nullptr), rtti(false) {}
>>>>>>> 53677d85
  };
  /// Class lookup table that maps a canonical class identifier to the corresponding
  /// Class instance.
  std::unordered_map<std::string, Class> classes;
  size_t classRealizationCnt = 0;

  struct Function {
    /// Generic (unrealized) function template AST.
    std::shared_ptr<FunctionStmt> ast;
    /// Non-simplified AST.
    std::shared_ptr<FunctionStmt> origAst;

    /// A function realization.
    struct FunctionRealization {
      /// Realized function type.
      types::FuncTypePtr type;
      /// Realized function AST (stored here for later realization in code generations
      /// stage).
      std::shared_ptr<FunctionStmt> ast;
      /// IR function pointer.
      ir::Func *ir;
    };
    /// Realization lookup table that maps a realized function name to the corresponding
    /// FunctionRealization instance.
    std::unordered_map<std::string, std::shared_ptr<FunctionRealization>> realizations;

    /// Unrealized function type.
    types::FuncTypePtr type;

    /// Module information
    std::string rootName = "";
    bool isToplevel = false;

    Function()
        : ast(nullptr), origAst(nullptr), type(nullptr), rootName(""),
          isToplevel(false) {}
  };
  /// Function lookup table that maps a canonical function identifier to the
  /// corresponding Function instance.
  std::unordered_map<std::string, Function> functions;

  struct Overload {
    /// Canonical name of an overload (e.g. Foo.__init__.1).
    std::string name;
    /// Overload age (how many class extension were seen before a method definition).
    /// Used to prevent the usage of an overload before it was defined in the code.
    /// TODO: I have no recollection of how this was supposed to work. Most likely
    /// it does not work at all...
    int age;
  };
  /// Maps a "root" name of each function to the list of names of the function
  /// overloads.
  std::unordered_map<std::string, std::vector<Overload>> overloads;

  /// Pointer to the later contexts needed for IR API access.
  std::shared_ptr<TypeContext> typeCtx;
  std::shared_ptr<TranslateContext> codegenCtx;
  /// Set of function realizations that are to be translated to IR.
  std::set<std::pair<std::string, std::string>> pendingRealizations;
  /// Mapping of partial record names to function pointers and corresponding masks.
  std::unordered_map<std::string, std::pair<types::FuncTypePtr, std::vector<char>>>
      partials;

  /// Custom operators
  std::unordered_map<std::string,
                     std::pair<bool, std::function<StmtPtr(ast::SimplifyVisitor *,
                                                           ast::CustomStmt *)>>>
      customBlockStmts;
  std::unordered_map<std::string,
                     std::function<StmtPtr(ast::SimplifyVisitor *, ast::CustomStmt *)>>
      customExprStmts;

  /// Plugin-added import paths
  std::vector<std::string> pluginImportPaths;

  /// Set if the Codon is running in JIT mode.
  bool isJit;
  int jitCell;

  std::unordered_map<std::string, std::pair<std::string, bool>> replacements;
  std::unordered_map<std::string, int> generatedTuples;
  std::vector<exc::ParserException> errors;

  /// Set if Codon operates in Python compatibility mode (e.g., with Python numerics)
  bool pythonCompat = false;
  /// Set if Codon operates in Python extension mode
  bool pythonExt = false;

public:
  explicit Cache(std::string argv0 = "");

  /// Return a uniquely named temporary variable of a format
  /// "{sigil}_{prefix}{counter}". A sigil should be a non-lexable symbol.
  std::string getTemporaryVar(const std::string &prefix = "", char sigil = '.');
  /// Get the non-canonical version of a canonical name.
  std::string rev(const std::string &s);

  /// Generate a unique SrcInfo for internally generated AST nodes.
  SrcInfo generateSrcInfo();
  /// Get file contents at the given location.
  std::string getContent(const SrcInfo &info);
  /// Register a global identifier.
  void addGlobal(const std::string &name, ir::Var *var = nullptr);

  /// Realization API.

  /// Find a class with a given canonical name and return a matching types::Type pointer
  /// or a nullptr if a class is not found.
  /// Returns an _uninstantiated_ type.
  types::ClassTypePtr findClass(const std::string &name) const;
  /// Find a function with a given canonical name and return a matching types::Type
  /// pointer or a nullptr if a function is not found.
  /// Returns an _uninstantiated_ type.
  types::FuncTypePtr findFunction(const std::string &name) const;
  /// Find the canonical name of a class method.
  std::string getMethod(const types::ClassTypePtr &typ, const std::string &member) {
    if (auto m = in(classes, typ->name)) {
      if (auto t = in(m->methods, member))
        return *t;
    }
    seqassertn(false, "cannot find '{}' in '{}'", member, typ->toString());
    return "";
  }
  /// Find the class method in a given class type that best matches the given arguments.
  /// Returns an _uninstantiated_ type.
  types::FuncTypePtr findMethod(types::ClassType *typ, const std::string &member,
                                const std::vector<types::TypePtr> &args);

  /// Given a class type and the matching generic vector, instantiate the type and
  /// realize it.
  ir::types::Type *realizeType(types::ClassTypePtr type,
                               const std::vector<types::TypePtr> &generics = {});
  /// Given a function type and function arguments, instantiate the type and
  /// realize it. The first argument is the function return type.
  /// You can also pass function generics if a function has one (e.g. T in def
  /// foo[T](...)). If a generic is used as an argument, it will be auto-deduced. Pass
  /// only if a generic cannot be deduced from the provided args.
  ir::Func *realizeFunction(types::FuncTypePtr type,
                            const std::vector<types::TypePtr> &args,
                            const std::vector<types::TypePtr> &generics = {},
                            const types::ClassTypePtr &parentClass = nullptr);

  ir::types::Type *makeTuple(const std::vector<types::TypePtr> &types);
  ir::types::Type *makeFunction(const std::vector<types::TypePtr> &types);
  ir::types::Type *makeUnion(const std::vector<types::TypePtr> &types);

  void parseCode(const std::string &code);

  static std::vector<ExprPtr> mergeC3(std::vector<std::vector<ExprPtr>> &);

  std::shared_ptr<ir::PyModule> pyModule = nullptr;
  void populatePythonModule();
};

} // namespace codon::ast<|MERGE_RESOLUTION|>--- conflicted
+++ resolved
@@ -163,11 +163,7 @@
     /// Module information
     std::string module;
 
-<<<<<<< HEAD
-    Class() : ast(nullptr), originalAst(nullptr) {}
-=======
     Class() : ast(nullptr), originalAst(nullptr), rtti(false) {}
->>>>>>> 53677d85
   };
   /// Class lookup table that maps a canonical class identifier to the corresponding
   /// Class instance.
