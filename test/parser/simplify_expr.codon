#%% none,barebones
@extend
class Optional:
    def __repr__(self):
        return 'OPTIONAL: ' + ('-' if not self else self.__invert__().__repr__())
    def __str__(self):
        return 'OPTIONAL: ' + ('-' if not self else self.__invert__().__repr__())

a = None
print a #: OPTIONAL: -
a = 5
print a #: OPTIONAL: 5

#%% bool,barebones
print True, False #: True False

#%% int,barebones
print 0b0000_1111 #: 15
print 0B101 #: 5
print 3 #: 3
print 18_446_744_073_709_551_000 #: -616
print 0b11111111_11111111_11111111_11111111_11111111_11111111_11111111_11111111 #: -1
print 0b11111111_11111111_11111111_11111111_11111111_11111111_11111111_11111111u #: 18446744073709551615
print 18_446_744_073_709_551_000u #: 18446744073709551000
print 65i7 #: -63
print -1u7 #: 127

@extend
class int:
    def __suffix_test__(s):
        return 'TEST: ' + str(s)
print 123_456test #: TEST: 123456

#%% int_error,barebones
print 1844674407_3709551999 #! integer 18446744073709551999 out of range

#%% float,barebones
print 5.15 #: 5.15
print 2e2 #: 200
print 2.e-2 #: 0.02

#%% float_suffix,barebones
@extend
class float:
<<<<<<< HEAD
    def __suffix_zoo__(x: str):
        return x+'_zoo'

print 1.2e-2zoo #: 1.2e-2_zoo
=======
    def __suffix_zoo__(x):
        return str(x) + '_zoo'

print 1.2e-1zoo #: 0.12_zoo
>>>>>>> 18d1d9b5

#%% string,barebones
print 'kthxbai', "kthxbai" #: kthxbai kthxbai
print """hi
hello""", '''hai
hallo'''
#: hi
#: hello hai
#: hallo

#%% fstring,barebones
a, b = 1, 2
print f"string {a}" #: string 1
print F"{b} string" #: 2 string
print f"str {a+b} end" #: str 3 end
print f"str {a+b=}" #: str a+b=3
c = f'and this is {a} followed by {b}'
print c, f'{b}{a}', f'. {1+a=} .. {b} ...' #: and this is 1 followed by 2 21 . 1+a=2 .. 2 ...

#%% fstring_error,barebones
f"a{b + 3}}" #! f-string braces are not balanced

#%% fstring_error_2,barebones
f"a{{b + 3}" #! f-string braces are not balanced

#%% prefix_str,barebones
@extend
class str:
    def __prefix_pfx__[N: Static[int]](s: str):
        return 'PFX ' + s
print pfx'HELLO' #: PFX HELLO

@extend
class str:
    def __prefix_pxf__(s: str, N: Static[int]):
        return 'PXF ' + s + " " + str(N)
print pxf'HELLO' #: PXF HELLO 5

#%% raw_str,barebones
print 'a\\b' #: a\b
print r'a\tb' #: a\tb
print R'\n\r\t\\' #: \n\r\t\\

#%% id_fstring_error,barebones
f"a{b + 3}" #! identifier 'b' not found

#%% id_access,barebones
def foo():
    a = 5
    def bar():
        print a
    bar()  #: 5
    a = 4
    bar()  #: 5
foo()

z = {}
def fox():
    a = 5
    def goo():
        z['x'] = 'y'
        print a
    return goo
fox()()
print z
#: 5
#: {'x': 'y'}


#%% star_err,barebones
a = (1, 2, 3)
print *a #! cannot use star-expression

#%% list,barebones
a = [4, 5, 6]
print a #: [4, 5, 6]
b = [1, 2, 3, *a]
print b #: [1, 2, 3, 4, 5, 6]

#%% set,barebones
gs = {1.12}
print gs #: {1.12}
fs = {1, 2, 3, 1, 2, 3}
gs.add(1.12)
gs.add(1.13)
print fs, gs #: {1, 2, 3} {1.12, 1.13}
print {*fs, 5, *fs} #: {1, 2, 3, 5}

#%% dict,barebones
gd = {1: 'jedan', 2: 'dva', 2: 'two', 3: 'tri'}
fd = {}
fd['jedan'] = 1
fd['dva'] = 2
print gd, fd #: {1: 'jedan', 2: 'two', 3: 'tri'} {'jedan': 1, 'dva': 2}

#%% comprehension,barebones
l = [(i, j, f'i{i}/{j}')
     for i in range(50) if i % 2 == 0 if i % 3 == 0
     for j in range(2) if j == 1]
print l #: [(0, 1, 'i0/1'), (6, 1, 'i6/1'), (12, 1, 'i12/1'), (18, 1, 'i18/1'), (24, 1, 'i24/1'), (30, 1, 'i30/1'), (36, 1, 'i36/1'), (42, 1, 'i42/1'), (48, 1, 'i48/1')]

s = {i%3 for i in range(20)}
print s #: {0, 1, 2}

d = {i: j for i in range(10) if i < 1 for j in range(10)}
print d  #: {0: 9}

#%% comprehension_opt,barebones
@extend
class List:
    def __init__(self, dummy: bool, other):
        if hasattr(other, '__len__'):
            print 'optimize', other.__len__()
            self.__init__(other.__len__())
        else:
            self.__init__()
def foo():
    yield 0
    yield 1
    yield 2
print [i for i in range(3)] #: optimize 3
#: [0, 1, 2]
print [i for i in foo()] #: [0, 1, 2]
print [i for i in range(3) if i%2 == 0] #: [0, 2]
print [i + j for i in range(1) for j in range(1)] #: [0]
print {i for i in range(3)} #: {0, 1, 2}

#%% generator,barebones
z = 3
g = (e for e in range(20) if e % z == 1)
print str(g)[:13] #: <generator at
print list(g) #: [1, 4, 7, 10, 13, 16, 19]

g1 = (a for a in range(3))
print list(g1) #: [0, 1, 2]
g2 = (a for a in range(z + 1))
print list(g2) #: [0, 1, 2, 3]

def nest(z):
    g1 = (a for a in range(3))
    print list(g1) #: [0, 1, 2]
    g2 = (a for a in range(z + 1))
    print list(g2) #: [0, 1, 2, 3, 4]
nest(4)

#%% cond,barebones
a = 5
print (1 <= a <= 10), (1 >= a >= -5) #: True False

#%% if,barebones
c = 5
a = 1 if c < 5 else 2
b = -(1 if c else 2)
print a, b #: 2 -1

#%% unary,barebones
a, b = False, 1
print not a, not b, ~b, +b, -b, -(+(-b)) #: True False -2 1 -1 1

#%% binary,barebones
x, y = 1, 0
c = [1, 2, 3]

print x and y, x or y #: False True
print x in c, x not in c #: True False
print c is c, c is not c #: True False

z: Optional[int] = None
print z is None, None is z, None is not z, None is None #: True True False True

#%% chain_binary,barebones
def foo():
    print 'foo'
    return 15
a = b = c = foo() #: foo
print a, b, c #: 15 15 15

x = y = []
x.append(1)
print x, y #: [1] [1]

print 1 <= foo() <= 10 #: foo
#: False
print 15 >= foo()+1 < 30 > 20 > foo()
#: foo
#: False
print 15 >= foo()-1 < 30 > 20 > foo()
#: foo
#: foo
#: True

print True == (b == 15) #: True

#%% pipe_error,barebones
def b(a, b, c, d):
    pass
1 |> b(1, ..., 2, ...)  #! unexpected ellipsis expression

#%% index_normal,barebones
t: tuple[int, int] = (1, 2)
print t #: (1, 2)

tt: Tuple[int] = (1, )
print tt #: (1)

def foo(i: int) -> int:
    return i + 1
f: Callable[[int], int] = foo
print f(1) #: 2
fx: function[[int], int] = foo
print fx(2) #: 3
fxx: Function[[int], int] = foo
print fxx(3) #: 4

#%% index_special,barebones
class Foo:
    def __getitem__(self, foo):
        print foo
f = Foo()
f[0,0] #: (0, 0)
f[0,:] #: (0, (start: None, stop: None, step: None))
f[:,:] #: ((start: None, stop: None, step: None), (start: None, stop: None, step: None))
f[:,0] #: ((start: None, stop: None, step: None), 0)

#%% index_error,barebones
Ptr[9.99] #! expected type or static parameters

#%% index_error_b,barebones
Ptr['s'] #! cannot unify T and 's'

#%% index_error_static,barebones
Ptr[1] #! cannot unify T and 1

#%% index_error_2,barebones
Ptr[int, 's'] #! expected 1 generics

#%% index_error_3,barebones
Ptr[1, 's'] #! expected 1 generics

#%% call_ptr,barebones
v = 5
p = __ptr__(v)
print p[0] #: 5

#%% call_ptr_error,barebones
__ptr__(1) #! __ptr__ only accepts a single argument (variable identifier)

#%% call_ptr_error_2,barebones
__ptr__(v) #! __ptr__ only accepts a single argument (variable identifier)

#%% call_ptr_error_3,barebones
v = 1
__ptr__(v, 1) #! __ptr__ only accepts a single argument (variable identifier)

#%% call_array,barebones
a = __array__[int](2)
a[0] = a[1] = 5
print a[0], a[1] #: 5 5

#%% call_array_error,barebones
a = __array__[int](2, 3) #! __array__ only accepts a single argument (size)

#%% call_err_1,barebones
seq_print(1, name="56", 2) #! unnamed argument after a named argument

#%% call_err_2,barebones
x = (1, 2)
seq_print(1, name=*x) #! syntax error

#%% call_err_3,barebones
x = (1, 2)
seq_print(1, name=**x) #! syntax error

#%% call_collections
from collections import namedtuple as nt

ee = nt('Foo', ['x', 'y'])
f = ee(1, 2)
print f #: (x: 1, y: 2)

ee = nt('FooX', [('x', str), 'y'])
fd = ee('s', 2)
print fd #: (x: 's', y: 2)

#%% call_partial_functools
from functools import partial
def foo(x, y, z):
    print x,y,z
f1 = partial(foo, 1, z=3)
f1(2) #: 1 2 3
f2 = partial(foo, y=2)
f2(1, 2) #: 1 2 2

#%% ellipsis_err,barebones
... #! unexpected ellipsis expression

#%% lambda,barebones
l = lambda a, b: a + b
print l(1, 2) #: 3

e = 5
lp = lambda x: x + e
print lp(1) #: 6

e = 7
print lp(2) #: 9

def foo[T](a: T, l: Callable[[T], T]):
    return l(a)
print foo(4, lp) #: 11

def foox(a, l):
    return l(a)
print foox(4, lp) #: 11

#%% nested_lambda,barebones
def foo():
    print list(a*a for a in range(3))
foo()  #: [0, 1, 4]

#%% walrus,barebones
def foo(x):
    return x * x
if x := foo(4):
    pass
if (x := foo(4)) and False:
    print 'Nope'
print x #: 16

a = [y := foo(1), y+1, y+2]
print a #: [1, 2, 3]

print {y: b for y in [1,2,3] if (b := (y - 1))} #: {2: 1, 3: 2}
print list(b for y in [1,2,3] if (b := (y // 3))) #: [1]

#%% walrus_update,barebones
def foo(x):
    return x * x
x = 5
if x := foo(4):
    pass
print x #: 16

#%% walrus_err_1,barebones
def foo(x):
    return x * x
if False or (x := foo(4)):
    pass
#! assignment expression in a short-circuiting subexpression

#%% walrus_err_1b,barebones
def foo(x):
    return x * x
if False and (x := foo(4)):
    pass
#! assignment expression in a short-circuiting subexpression

#%% walrus_err_2,barebones
def foo(x):
    return x * x
y = (x := foo(4)) if True else 0
#! assignment expression in a short-circuiting subexpression

#%% walrus_err_2b,barebones
def foo(x):
    return x * x
y = 0 if True else (x := foo(4))
#! assignment expression in a short-circuiting subexpression

#%% range_err,barebones
1 ... 3 #! unexpected pattern range expression


#%% callable_error,barebones
def foo(x: Callable[[]]): pass  #! invalid Callable type declaration

#%% unpack_specials,barebones
x, = 1,
print x  #: 1

a = (2, 3)
b = (1, *a[1:])
print a, b  #: (2, 3) (1, 3)<|MERGE_RESOLUTION|>--- conflicted
+++ resolved
@@ -42,17 +42,10 @@
 #%% float_suffix,barebones
 @extend
 class float:
-<<<<<<< HEAD
-    def __suffix_zoo__(x: str):
-        return x+'_zoo'
-
-print 1.2e-2zoo #: 1.2e-2_zoo
-=======
     def __suffix_zoo__(x):
         return str(x) + '_zoo'
 
 print 1.2e-1zoo #: 0.12_zoo
->>>>>>> 18d1d9b5
 
 #%% string,barebones
 print 'kthxbai', "kthxbai" #: kthxbai kthxbai
