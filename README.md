--- conflicted
+++ resolved
@@ -23,63 +23,6 @@
 
 ## What is Codon?
 
-<<<<<<< HEAD
-Codon is a high-performance compiler that compiles Python and Python-like code to native machine code with minimal overhead.
-
-Typical speedups over Python are on the order of 10-100x or more, on a single thread. Codon's performance is typically on par with
-(and sometimes better than) that of C/C++. Unlike Python, Codon supports native multithreading, which can lead to speedups many
-times higher still.
-
-### Goals
-
-Think of Codon as a Python reimagined for _statical compilation_ completely from scratch. The goals of Codon are:
-
-- Complete support of Python's syntax (extensions are allowed)
-- Semantics as close as Python's (not 100\% identical, but close enough for most common use-cases)
-- Top-notch performance and easy implementation of compile-time optimizations for new domains
-     (something that libraries in any mainstream language cannot do).
-- Seamless interoperability with CPython, C/C++ and/or other languages.
-
-The perfomance is achieved by the following design choices:
-
-- Static ahead-of-time type-checking with minimal reliance on type annotations.
-- Static instantiation of types and functions.
-- Compile-time expressions, statements and branches.
-- Lightweight object representation (as close to C as possible).
-- Compile-time elision of any metadata that will not be needed.
-- Aggressive compile-time optimizations whenever possible.
-
-Codon stems from the scientific computing environment: its percursor was [Seq project](https://github.com/seq-lang/seq),
-a DSL for bioinformatics where every saved CPU cycle counts.
-
-For more information, please consult [Differences with Python]().
-
-### Where are you at right now?
-
-Long answer—please see [Roadmap]() for details.
-
-### Why?
-
-Python is arguably the world's programming language: it is [most widely taught](), [used]() and is
-widely popular among non-CS oriented communities. It provides clean (and analyzable) syntax, [simple semantics],
-and has unmatched library coverage. However, its Achilee's heel was (and still is) the performance: typicall pure Python
-code is many orders of magnitude slower than its C/C++/Rust counterpart.
-
-Most of the performance hit comes from the extreme flexibility of its semantics, as well from legacy considerations.
-However, this flexiblity is often not needed and is typically not used (or even known) in many contexts. Thus, we can
-often get rid of it to achieve large performance gains. When and how? That's where Codon kicks in! We aim to combine
-[modern compiler techniques](cite) with [Python syntax and semantics]() to get the best of both worlds whenever possible.
-
-So, TL;DR:
-
-    - We want Python's syntax, semantics and ease of use (we don't want you to learn yet another language)
-    - We want to be as close to bare metal as possible (speeeeed!)
-    - We want compiler to help us optimize and detect as many bugs as possible ahead-of-time
-
-While there are many amazing attempts to imrpove Python's performance (e.g., [PyPy], new CPython, Numba, Mojo, to name a few), nearly all of them are limited by either legacy constraints, limited scope, or a commitment to the absolute 100\%
-semantical compatibility with (C)Python. Codon took a different approach: we started with a small compiler that targeted
-limited subset of Python, and will keep expanding it until the gap is small enough not to matter.
-=======
 Codon is a high-performance Python implementation that compiles to native machine code without
 any runtime overhead. Typical speedups over vanilla Python are on the order of 10-100x or more, on
 a single thread. Codon's performance is typically on par with (and sometimes better than) that of
@@ -110,7 +53,6 @@
 - :x: *New syntax and language constructs:* We try to avoid adding new syntax, keywords or other language
   features as much as possible. While Codon does add some new syntax in a couple places (e.g. to express
   parallelism), we try to make it as familiar and intuitive as possible.
->>>>>>> e7bb5c16
 
 ## Install
 
