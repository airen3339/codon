name: Codon CI

on:
  push:
    branches:
      - master
      - develop
    tags:
      - '*'
  pull_request:
    branches:
      - develop

jobs:
  release:
    name: Create GitHub Release
    runs-on: ubuntu-latest
    steps:
      - name: Check
        if: contains(github.ref, 'tags/v')
        id: check
        run: echo "::set-output name=MAKE_RELEASE::true"

      - name: Create Release
        id: create_release
        if: steps.check.outputs.MAKE_RELEASE
        uses: actions/create-release@v1
        env:
          GITHUB_TOKEN: ${{ secrets.GITHUB_TOKEN }}
        with:
          tag_name: ${{ github.ref }}
          release_name: ${{ github.ref }}
          draft: false
          prerelease: false

      - name: Output Release URL File
        if: steps.check.outputs.MAKE_RELEASE
        run: echo "${{ steps.create_release.outputs.upload_url }}" > release_url.txt

      - name: Save Release URL File for Publish
        if: steps.check.outputs.MAKE_RELEASE
        uses: actions/upload-artifact@v1
        with:
          name: release_url
          path: release_url.txt

  manylinux:
    runs-on: ubuntu-latest
    name: Codon CI (manylinux)
    needs: [ release ]
    steps:
      - uses: actions/checkout@v2

      - name: Cache Dependencies
        id: cache-deps
        uses: actions/cache@v2
        with:
          path: llvm
          key: manylinux-llvm

      - name: Main
        uses: ./.github/actions/build-manylinux

      - name: Load Release URL File
        if: contains(github.ref, 'tags/v')
        uses: actions/download-artifact@v1
        with:
          name: release_url

      - name: Get Release URL
        id: get_release_url
        if: contains(github.ref, 'tags/v')
        run: |
          echo ::set-output name=file_name::${REPOSITORY_NAME##*/}-${TAG_REF_NAME##*/v} # RepositoryName-v1.0.0
          value=`cat release_url/release_url.txt`
          echo ::set-output name=upload_url::$value
        env:
          TAG_REF_NAME: ${{ github.ref }}
          REPOSITORY_NAME: ${{ github.repository }}

      - name: Upload Release Asset
        if: contains(github.ref, 'tags/v')
        uses: actions/upload-release-asset@v1.0.1
        env:
          GITHUB_TOKEN: ${{ secrets.GITHUB_TOKEN }}
        with:
          upload_url: ${{ steps.get_release_url.outputs.upload_url }}
          asset_path: ./codon-linux-x86_64.tar.gz
          asset_name: codon-linux-x86_64.tar.gz
          asset_content_type: application/gzip

      - name: Upload Artifacts
        uses: actions/upload-artifact@v3
        with:
          name: manylinux-x86_64
          path: codon-linux-x86_64.tar.gz

  main:
    strategy:
      matrix:
        os:
          - ubuntu-latest
          - macos-11
    runs-on: ${{ matrix.os }}
    name: Codon CI
    needs: [ release ]
    steps:
      - uses: actions/checkout@v2
      - uses: actions/setup-python@v2
        with:
          python-version: '3.9'

      - name: Linux Setup
        if: startsWith(matrix.os, 'ubuntu')
        run: |
          echo "LIBEXT=so" >> $GITHUB_ENV
          echo "OS_NAME=linux" >> $GITHUB_ENV

      - name: macOS Setup
        if: startsWith(matrix.os, 'macos')
        run: |
          brew install automake
          echo "LIBEXT=dylib" >> $GITHUB_ENV
          echo "OS_NAME=osx" >> $GITHUB_ENV

      - name: Set up Python
        run: |
          python -m pip install --upgrade pip setuptools wheel
          python -m pip install numpy cython wheel astunparse
          which python
          which pip
          echo "CODON_PYTHON=$(python test/python/find-python-library.py)" >> $GITHUB_ENV

      - name: Cache Dependencies
        id: cache-deps
        uses: actions/cache@v2
        with:
          path: llvm
          key: ${{ runner.os }}-llvm

      - name: Build Dependencies
        if: steps.cache-deps.outputs.cache-hit != 'true'
        run: ./scripts/deps.sh 2
        env:
          CC: clang
          CXX: clang++

      - name: Build
        run: |
          mkdir build
          export LLVM_DIR=$(llvm/bin/llvm-config --cmakedir)
          (cd build && cmake .. -DCMAKE_BUILD_TYPE=Release \
                                -DCMAKE_C_COMPILER=${CC} \
                                -DCMAKE_CXX_COMPILER=${CXX})
          cmake --build build --config Release -- VERBOSE=1
          cmake --install build --prefix=codon-deploy
        env:
          CC: clang
          CXX: clang++

      - name: Build Cython
        run: |
          (cd codon-deploy/python && python3 setup.py sdist)
          CODON_DIR=$(pwd)/codon-deploy python -m pip install -v codon-deploy/python/dist/*.gz
          python test/python/cython_jit.py
        env:
          CC: clang
          CXX: clang++

      - name: Test
        run: |
          ln -s build/libcodonrt.${LIBEXT} .
          build/codon_test
          test/app/test.sh build
<<<<<<< HEAD
          (cd test/python && python3 setup.py build_ext --inplace && python3 pyext.py)
=======
          (cd test/python && CODON_DIR=$(pwd)/../../codon-deploy python3 setup.py build_ext --inplace && python3 pyext.py)
>>>>>>> 53677d85
        env:
          CODON_PATH: ./stdlib
          PYTHONPATH: .:./test/python
          LD_LIBRARY_PATH: ./build

      - name: Artifact Environment
        run: |
          echo "CODON_BUILD_ARCHIVE=codon-$(uname -s | awk '{print tolower($0)}')-$(uname -m).tar.gz" >> $GITHUB_ENV

      - name: Prepare Artifacts
        run: |
          cp -rf codon-deploy/python/dist .
          rm -rf codon-deploy/lib/libfmt.a codon-deploy/lib/pkgconfig codon-deploy/lib/cmake codon-deploy/python/codon.egg-info codon-deploy/python/dist codon-deploy/python/build
          if [ -e build/libunwind.${LIBEXT} ]; then cp build/libunwind.${LIBEXT} codon-deploy/lib/codon/; fi
          tar -czf ${CODON_BUILD_ARCHIVE} codon-deploy
          du -sh codon-deploy

      - name: Load Release URL File
        if: contains(github.ref, 'tags/v')
        uses: actions/download-artifact@v1
        with:
          name: release_url

      - name: Get Release URL
        id: get_release_url
        if: contains(github.ref, 'tags/v')
        run: |
          echo ::set-output name=file_name::${REPOSITORY_NAME##*/}-${TAG_REF_NAME##*/v} # RepositoryName-v1.0.0
          value=`cat release_url/release_url.txt`
          echo ::set-output name=upload_url::$value
        env:
          TAG_REF_NAME: ${{ github.ref }}
          REPOSITORY_NAME: ${{ github.repository }}

      - name: Upload Release Asset
        if: contains(github.ref, 'tags/v') && startsWith(matrix.os, 'macos')
        uses: actions/upload-release-asset@v1.0.1
        env:
          GITHUB_TOKEN: ${{ secrets.GITHUB_TOKEN }}
        with:
          upload_url: ${{ steps.get_release_url.outputs.upload_url }}
          asset_path: ./codon-darwin-x86_64.tar.gz
          asset_name: codon-darwin-x86_64.tar.gz
          asset_content_type: application/gzip

      - name: Upload Artifacts
        if: startsWith(matrix.os, 'macos')
        uses: actions/upload-artifact@v3
        with:
          name: ${{ matrix.os }}-x86_64
          path: codon-darwin-x86_64.tar.gz

      - name: Upload Artifacts
        if: startsWith(matrix.os, 'ubuntu')
        uses: actions/upload-artifact@v3
        with:
          name: ${{ matrix.os }}-x86_64
          path: codon-linux-x86_64.tar.gz

      - name: Publish on TestPyPI
        if: github.ref == 'refs/heads/develop' && startsWith(matrix.os, 'ubuntu')
        uses: pypa/gh-action-pypi-publish@release/v1
        with:
          user: __token__
          password: ${{ secrets.PYPI_TEST_TOKEN }}
          repository_url: https://test.pypi.org/legacy/
          skip_existing: true

      - name: Publish Package
        if: github.event_name == 'push' && startsWith(github.ref, 'refs/tags') && startsWith(matrix.os, 'ubuntu')
        uses: pypa/gh-action-pypi-publish@release/v1
        with:
          user: __token__
          password: ${{ secrets.PYPI_TOKEN }}
<|MERGE_RESOLUTION|>--- conflicted
+++ resolved
@@ -172,11 +172,7 @@
           ln -s build/libcodonrt.${LIBEXT} .
           build/codon_test
           test/app/test.sh build
-<<<<<<< HEAD
-          (cd test/python && python3 setup.py build_ext --inplace && python3 pyext.py)
-=======
           (cd test/python && CODON_DIR=$(pwd)/../../codon-deploy python3 setup.py build_ext --inplace && python3 pyext.py)
->>>>>>> 53677d85
         env:
           CODON_PATH: ./stdlib
           PYTHONPATH: .:./test/python
