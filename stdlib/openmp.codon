# (c) 2022 Exaloop Inc. All rights reserved.

# OpenMP interface
# Ref: https://github.com/llvm/llvm-project/tree/main/openmp
Routine = Function[[i32, cobj], i32]

_KMP_IDENT_IMB = 0x01
_KMP_IDENT_KMPC = 0x02
_KMP_IDENT_AUTOPAR = 0x08
_KMP_IDENT_ATOMIC_REDUCE = 0x10
_KMP_IDENT_BARRIER_EXPL = 0x20
_KMP_IDENT_BARRIER_IMPL = 0x0040
_KMP_IDENT_BARRIER_IMPL_MASK = 0x01C0
_KMP_IDENT_BARRIER_IMPL_FOR = 0x0040
_KMP_IDENT_BARRIER_IMPL_SECTIONS = 0x00C0
_KMP_IDENT_BARRIER_IMPL_SINGLE = 0x0140
_KMP_IDENT_BARRIER_IMPL_WORKSHARE = 0x01C0
_KMP_IDENT_WORK_LOOP = 0x200
_KMP_IDENT_WORK_SECTIONS = 0x400
_KMP_IDENT_WORK_DISTRIBUTE = 0x800
_KMP_IDENT_ATOMIC_HINT_MASK = 0xFF0000
_KMP_IDENT_ATOMIC_HINT_UNCONTENDED = 0x010000
_KMP_IDENT_ATOMIC_HINT_CONTENDED = 0x020000
_KMP_IDENT_ATOMIC_HINT_NONSPECULATIVE = 0x040000
_KMP_IDENT_ATOMIC_HINT_SPECULATIVE = 0x080000
_KMP_IDENT_OPENMP_SPEC_VERSION_MASK = 0xFF000000


@tuple
class Lock:
    a1: i32
    a2: i32
    a3: i32
    a4: i32
    a5: i32
    a6: i32
    a7: i32
    a8: i32

    def __new__() -> Lock:
        z = i32(0)
        return Lock(z, z, z, z, z, z, z, z)


@tuple
class Ident:
    reserved_1: i32
    flags: i32
    reserved_2: i32
    reserved_3: i32
    psource: cobj

    def __new__(flags: int = 0, source: str = ";unknown;unknown;0;0;;") -> Ident:
        return Ident(i32(0), i32(flags | _KMP_IDENT_KMPC), i32(0), i32(0), source.ptr)


@tuple
class LRData:
    routine: Routine


@tuple
class Task:
    shareds: cobj
    routine: Routine
    flags: i32
    x: LRData
    y: LRData


@tuple
class TaskWithPrivates:
    task: Task
    data: T
    T: type


@tuple
class TaskReductionInput:
    reduce_shar: cobj
    reduce_orig: cobj
    reduce_size: int
    reduce_init: cobj
    reduce_fini: cobj
    reduce_comb: cobj
    flags: u32

    def __new__(reduce_shar, reduce_orig, reduce_size: int,
                reduce_init: cobj, reduce_comb: cobj):
        return TaskReductionInput(reduce_shar.as_byte(), reduce_orig.as_byte(), reduce_size,
                                  reduce_init, cobj(), reduce_comb, u32(0))


@tuple
class TaskReductionInputArray:
    len: int
    ptr: Ptr[TaskReductionInput]

    def __setitem__(self, idx: int, x: TaskReductionInput):
        self.ptr[idx] = x


_DEFAULT_IDENT = Ident()
_STATIC_LOOP_IDENT = Ident(_KMP_IDENT_WORK_LOOP)
_REDUCTION_IDENT = Ident(_KMP_IDENT_ATOMIC_REDUCE)


def _default_loc():
    return __ptr__(_DEFAULT_IDENT)


_default_loc()


def _static_loop_loc():
    return __ptr__(_STATIC_LOOP_IDENT)


_static_loop_loc()


def _reduction_loc():
    return __ptr__(_REDUCTION_IDENT)


_reduction_loc()


def _critical_begin(loc_ref: Ptr[Ident], gtid: int, lck: cobj):
    from C import __kmpc_critical(Ptr[Ident], i32, cobj)
    __kmpc_critical(loc_ref, i32(gtid), lck)


def _critical_end(loc_ref: Ptr[Ident], gtid: int, lck: cobj):
    from C import __kmpc_end_critical(Ptr[Ident], i32, cobj)
    __kmpc_end_critical(loc_ref, i32(gtid), lck)


def _single_begin(loc_ref: Ptr[Ident], gtid: int):
    from C import __kmpc_single(Ptr[Ident], i32) -> i32
    return int(__kmpc_single(loc_ref, i32(gtid)))


def _single_end(loc_ref: Ptr[Ident], gtid: int):
    from C import __kmpc_end_single(Ptr[Ident], i32)
    __kmpc_end_single(loc_ref, i32(gtid))


def _master_begin(loc_ref: Ptr[Ident], gtid: int):
    from C import __kmpc_master(Ptr[Ident], i32) -> i32
    return int(__kmpc_master(loc_ref, i32(gtid)))


def _master_end(loc_ref: Ptr[Ident], gtid: int):
    from C import __kmpc_end_master(Ptr[Ident], i32)
    __kmpc_end_master(loc_ref, i32(gtid))


def _ordered_begin(loc_ref: Ptr[Ident], gtid: int):
    from C import __kmpc_ordered(Ptr[Ident], i32) -> i32
    return int(__kmpc_ordered(loc_ref, i32(gtid)))


def _ordered_end(loc_ref: Ptr[Ident], gtid: int):
    from C import __kmpc_end_ordered(Ptr[Ident], i32)
    __kmpc_end_ordered(loc_ref, i32(gtid))


def _taskwait(loc_ref: Ptr[Ident], gtid: int):
    from C import __kmpc_omp_taskwait(Ptr[Ident], i32)
    __kmpc_omp_taskwait(loc_ref, i32(gtid))


def _taskgroup_begin(loc_ref: Ptr[Ident], gtid: int):
    from C import __kmpc_taskgroup(Ptr[Ident], i32)
    __kmpc_taskgroup(loc_ref, i32(gtid))


def _taskgroup_end(loc_ref: Ptr[Ident], gtid: int):
    from C import __kmpc_end_taskgroup(Ptr[Ident], i32)
    __kmpc_end_taskgroup(loc_ref, i32(gtid))


def _task_alloc_size(
    size_of_task: int,
    size_of_shareds: int,
):
    from C import __kmpc_omp_task_alloc_size(int, int) -> int
    return __kmpc_omp_task_alloc_size(size_of_task, size_of_shareds)

def _task_alloc(
    loc_ref: Ptr[Ident],
    gtid: int,
    flags: int,
    size_of_task: int,
    size_of_shareds: int,
    task_entry: Routine,
):
    from internal.gc import alloc
    from C import __kmpc_omp_task_alloc(Ptr[Ident], i32, i32, int, int, Routine, cobj) -> cobj

    taskdata = alloc(_task_alloc_size(size_of_task, size_of_shareds))
    return __kmpc_omp_task_alloc(
        loc_ref, i32(gtid), i32(flags), size_of_task, size_of_shareds, task_entry, taskdata
    )


def _task_run(loc_ref: Ptr[Ident], gtid: int, new_task: cobj):
    from C import __kmpc_omp_task(Ptr[Ident], i32, cobj) -> i32
    return int(__kmpc_omp_task(loc_ref, i32(gtid), new_task))


def _barrier(loc_ref: Ptr[Ident], gtid: int):
    from C import __kmpc_barrier(Ptr[Ident], i32)
    __kmpc_barrier(loc_ref, i32(gtid))


def _flush(loc_ref: Ptr[Ident]):
    from C import __kmpc_flush(Ptr[Ident])
    __kmpc_flush(loc_ref)


def flush():
    _flush(_default_loc())


def _static_init(
    loc_ref: Ptr[Ident], gtid: int, schedtype: int, loop: range, incr: int, chunk: int
):
    from C import __kmpc_for_static_init_8(Ptr[Ident], i32, i32, Ptr[i32], Ptr[int], Ptr[int], Ptr[int], int, int)
    last = i32(0)
    lower = 0
    upper = len(loop) - 1
    stride = 1
    __kmpc_for_static_init_8(
        loc_ref,
        i32(gtid),
        i32(schedtype),
        __ptr__(last),
        __ptr__(lower),
        __ptr__(upper),
        __ptr__(stride),
        incr,
        chunk,
    )
    return bool(last), range(loop._get(lower), loop._get(upper + 1), loop.step), stride


def _static_fini(loc_ref: Ptr[Ident], gtid: int):
    from C import __kmpc_for_static_fini(Ptr[Ident], i32)
    __kmpc_for_static_fini(loc_ref, i32(gtid))


def _dynamic_init(
    loc_ref: Ptr[Ident], gtid: int, schedtype: int, loop: range, chunk: int
):
    from C import __kmpc_dispatch_init_8(Ptr[Ident], i32, i32, int, int, int, int)
    lower = 0
    upper = len(loop) - 1
    stride = 1
    __kmpc_dispatch_init_8(
        loc_ref, i32(gtid), i32(schedtype), lower, upper, stride, chunk
    )


def _dynamic_next(loc_ref: Ptr[Ident], gtid: int, loop: range):
    from C import __kmpc_dispatch_next_8(Ptr[Ident], i32, Ptr[i32], Ptr[int], Ptr[int], Ptr[int]) -> i32
    last = i32(0)
    lower = 0
    upper = 0
    stride = 0
    more = __kmpc_dispatch_next_8(
        loc_ref,
        i32(gtid),
        __ptr__(last),
        __ptr__(lower),
        __ptr__(upper),
        __ptr__(stride),
    )
    return (
        bool(more),
        bool(last),
        range(loop._get(lower), loop._get(upper + 1), loop.step),
    )


def _dynamic_fini(loc_ref: Ptr[Ident], gtid: int):
    from C import __kmpc_dispatch_fini_8(Ptr[Ident], i32)
    __kmpc_dispatch_fini_8(loc_ref, i32(gtid))


def _reduce(
    loc_ref: Ptr[Ident],
    gtid: int,
    reduce_data: T,
    reduce_func: cobj,
    lck: cobj,
    T: type,
):
    from internal.gc import sizeof

    from C import __kmpc_reduce(Ptr[Ident], i32, i32, int, cobj, cobj, cobj) -> i32
    num_vars = staticlen(reduce_data)
    reduce_size = sizeof(T)
    return int(
        __kmpc_reduce(
            loc_ref,
            i32(gtid),
            i32(num_vars),
            reduce_size,
            __ptr__(reduce_data).as_byte(),
            reduce_func,
            lck,
        )
    )


def _end_reduce(loc_ref: Ptr[Ident], gtid: int, lck: cobj):
    from C import __kmpc_end_reduce(Ptr[Ident], i32, cobj)
    __kmpc_end_reduce(loc_ref, i32(gtid), lck)


def _reduce_nowait(
    loc_ref: Ptr[Ident],
    gtid: int,
    reduce_data: T,
    reduce_func: cobj,
    lck: cobj,
    T: type,
):
    from internal.gc import sizeof

    from C import __kmpc_reduce_nowait(Ptr[Ident], i32, i32, int, cobj, cobj, cobj) -> i32
    num_vars = staticlen(reduce_data)
    reduce_size = sizeof(T)
    return int(
        __kmpc_reduce_nowait(
            loc_ref,
            i32(gtid),
            i32(num_vars),
            reduce_size,
            __ptr__(reduce_data).as_byte(),
            reduce_func,
            lck,
        )
    )


def _end_reduce_nowait(loc_ref: Ptr[Ident], gtid: int, lck: cobj):
    from C import __kmpc_end_reduce_nowait(Ptr[Ident], i32, cobj)
    __kmpc_end_reduce_nowait(loc_ref, i32(gtid), lck)


def _taskred_init(loc_ref: Ptr[Ident], gtid: int, num: int, data):
    from C import __kmpc_taskred_modifier_init(Ptr[Ident], i32, i32, i32, cobj) -> cobj
    return __kmpc_taskred_modifier_init(loc_ref, i32(gtid), i32(0), i32(num), data.as_byte())


def _taskred_fini(loc_ref: Ptr[Ident], gtid: int):
    from C import __kmpc_task_reduction_modifier_fini(Ptr[Ident], i32, i32)
    __kmpc_task_reduction_modifier_fini(loc_ref, i32(gtid), i32(0))


# add tskgrp arg?
def _taskred_data(gtid: int, data):
    from C import __kmpc_task_reduction_get_th_data(i32, cobj, cobj) -> cobj
    T = type(data)
    return T(__kmpc_task_reduction_get_th_data(i32(gtid), cobj(), data.as_byte()))


def _fork_call(microtask: cobj, args):
    from C import __kmpc_fork_call(Ptr[Ident], i32, cobj, ...)
    loc_ref = _default_loc()  # TODO: pass real loc?
    __kmpc_fork_call(loc_ref, i32(1), microtask, __ptr__(args))


def _static_loop_outline_template(gtid_ptr: Ptr[i32], btid_ptr: Ptr[i32], args):
    @nonpure
    def _loop_step():
        return 1

    @nonpure
    def _loop_loc_and_gtid(
        loc_ref: Ptr[Ident], reduction_loc_ref: Ptr[Ident], gtid: int
    ):
        pass

    @nonpure
    def _loop_body_stub(i, args):
        pass

    @nonpure
    def _loop_schedule():
        return (1 << 30) | 35  # nonmonotonic, dynamic chunked

    @nonpure
    def _loop_shared_updates(args):
        pass

    @nonpure
    def _loop_reductions(args):
        pass

    chunk, start, stop, extra = args[0]
    step = _loop_step()
    gtid = int(gtid_ptr[0])
    loc_ref = _default_loc()
    static_loop_loc_ref = _static_loop_loc()
    reduction_loc_ref = _reduction_loc()
    _loop_loc_and_gtid(loc_ref, reduction_loc_ref, gtid)
    loop = range(start, stop, step)
    schedule = _loop_schedule()

    last, subloop, stride = _static_init(
        static_loop_loc_ref, gtid, schedtype=schedule, loop=loop, incr=1, chunk=1
    )
    i = subloop.start
    stop = min(subloop.stop, loop.stop) if step >= 0 else max(subloop.stop, loop.stop)

    while (step >= 0 and i < stop) or (step < 0 and i > stop):
        _loop_body_stub(i, extra)
        i += step
    _static_fini(static_loop_loc_ref, gtid)

    if last:
        _loop_shared_updates(extra)

    _loop_reductions(extra)


def _static_chunked_loop_outline_template(gtid_ptr: Ptr[i32], btid_ptr: Ptr[i32], args):
    @nonpure
    def _loop_step():
        return 1

    @nonpure
    def _loop_loc_and_gtid(
        loc_ref: Ptr[Ident], reduction_loc_ref: Ptr[Ident], gtid: int
    ):
        pass

    @nonpure
    def _loop_body_stub(i, args):
        pass

    @nonpure
    def _loop_schedule():
        return (1 << 30) | 35  # nonmonotonic, dynamic chunked

    @nonpure
    def _loop_shared_updates(args):
        pass

    @nonpure
    def _loop_reductions(args):
        pass

    chunk, start, stop, extra = args[0]
    step = _loop_step()
    gtid = int(gtid_ptr[0])
    loc_ref = _default_loc()
    static_loop_loc_ref = _static_loop_loc()
    reduction_loc_ref = _reduction_loc()
    _loop_loc_and_gtid(loc_ref, reduction_loc_ref, gtid)
    loop = range(start, stop, step)
    schedule = _loop_schedule()

    last, subloop, stride = _static_init(
        static_loop_loc_ref, gtid, schedtype=schedule, loop=loop, incr=1, chunk=chunk
    )
    start = subloop.start
    stop = min(subloop.stop, loop.stop) if step >= 0 else max(subloop.stop, loop.stop)

    while (step >= 0 and start < loop.stop) or (step < 0 and start > loop.stop):
        i = start
        while (step >= 0 and i < stop) or (step < 0 and i > stop):
            _loop_body_stub(i, extra)
            i += step

        start += stride * step
        stop += stride * step
        stop = min(stop, loop.stop) if step >= 0 else max(stop, loop.stop)
    _static_fini(static_loop_loc_ref, gtid)

    if last:
        _loop_shared_updates(extra)

    _loop_reductions(extra)


def _dynamic_loop_outline_template(gtid_ptr: Ptr[i32], btid_ptr: Ptr[i32], args):
    @nonpure
    def _loop_step():
        return 1

    @nonpure
    def _loop_loc_and_gtid(
        loc_ref: Ptr[Ident], reduction_loc_ref: Ptr[Ident], gtid: int
    ):
        pass

    @nonpure
    def _loop_body_stub(i, args):
        pass

    @nonpure
    def _loop_schedule():
        return (1 << 30) | 35  # nonmonotonic, dynamic chunked

    @nonpure
    def _loop_shared_updates(args):
        pass

    @nonpure
    def _loop_reductions(args):
        pass

    @nonpure
    def _loop_ordered():
        return False

    chunk, start, stop, extra = args[0]
    step = _loop_step()
    gtid = int(gtid_ptr[0])
    loc_ref = _default_loc()
    reduction_loc_ref = _reduction_loc()
    _loop_loc_and_gtid(loc_ref, reduction_loc_ref, gtid)
    loop = range(start, stop, step)
    schedule = _loop_schedule()
    ordered = _loop_ordered()

    _dynamic_init(loc_ref, gtid, schedtype=schedule, loop=loop, chunk=chunk)
    while True:
        more, last, subloop = _dynamic_next(loc_ref, gtid, loop)
        if not more:
            break
        i = subloop.start
        while (step >= 0 and i < subloop.stop) or (step < 0 and i > subloop.stop):
            _loop_body_stub(i, extra)
            i += step
            if ordered:
                _dynamic_fini(loc_ref, gtid)
        if last:
            _loop_shared_updates(extra)

    _loop_reductions(extra)


# P = privates; tuple of types
# S = shareds; tuple of pointers
def _spawn_and_run_task(
    loc_ref: Ptr[Ident], gtid: int, routine: cobj, priv: P, shared: S, P: type, S: type
):
    from internal.gc import sizeof

    TaskThunk = TaskWithPrivates[P]
    flags = 1
    size_of_kmp_task_t = sizeof(TaskThunk)
    size_of_privs = sizeof(P)
    size_of_shareds = sizeof(S)
    loc_ref = _default_loc()

    task = Ptr[TaskThunk](
        _task_alloc(
            loc_ref, gtid, flags, size_of_kmp_task_t, size_of_shareds, Routine(routine)
        )
    )
    if staticlen(shared) != 0:
        shared_ptr = task[0].task.shareds
        str.memcpy(shared_ptr, __ptr__(shared).as_byte(), size_of_shareds)
    if staticlen(priv) != 0:
        priv_ptr = task.as_byte() + sizeof(Task)
        str.memcpy(priv_ptr, __ptr__(priv).as_byte(), size_of_privs)

    _task_run(loc_ref, gtid, task.as_byte())


# Note: this is different than OpenMP's "taskloop" -- this template simply
# spawns a new task for each loop iteration.
def _task_loop_outline_template(gtid_ptr: Ptr[i32], btid_ptr: Ptr[i32], args):
    def _routine_stub(gtid: i32, data: cobj, P: type, S: type):
        @nonpure
        def _task_loop_body_stub(gtid: int, priv, shared):
            pass

        task = Ptr[TaskWithPrivates[P]](data)[0]
        priv = task.data
        gtid64 = int(gtid)
        if staticlen(S()) != 0:
            shared = Ptr[S](task.task.shareds)[0]
            _task_loop_body_stub(gtid64, priv, shared)
        else:
            shared = ()
            _task_loop_body_stub(gtid64, priv, shared)
        return i32(0)

    @nonpure
    def _loop_loc_and_gtid(
        loc_ref: Ptr[Ident], reduction_loc_ref: Ptr[Ident], gtid: int
    ):
        pass

    @nonpure
    def _fix_privates_and_shareds(i, priv, shared):
        return priv, shared

    @nonpure
    def _taskred_setup(args):
        pass

    @nonpure
    def _taskred_finish():
        pass

    @nonpure
    def _loop_reductions(args):
        pass

    iterable, priv, shared = args[0]
    P = type(priv)
    S = type(shared)

    gtid = int(gtid_ptr[0])
    loc_ref = _default_loc()
    reduction_loc_ref = _reduction_loc()
    _loop_loc_and_gtid(loc_ref, reduction_loc_ref, gtid)

    _taskred_setup(shared)

    if _single_begin(loc_ref, gtid) != 0:
        _taskgroup_begin(loc_ref, gtid)
        try:
            for i in iterable:
                priv_fixed, shared_fixed = _fix_privates_and_shareds(i, priv, shared)
                _spawn_and_run_task(
                    loc_ref, gtid, _routine_stub(P=P, S=S, ...).__raw__(), priv_fixed, shared_fixed
                )
        finally:
            _taskgroup_end(loc_ref, gtid)
            _single_end(loc_ref, gtid)

    _taskred_finish()
    _loop_reductions(shared)
    _barrier(loc_ref, gtid)

@pure
def get_num_threads():
    from C import omp_get_num_threads() -> i32
    return int(omp_get_num_threads())


@pure
def get_thread_num():
    from C import omp_get_thread_num() -> i32
    return int(omp_get_thread_num())


@pure
def get_max_threads():
    from C import omp_get_max_threads() -> i32
    return int(omp_get_max_threads())


@pure
def get_num_procs():
    from C import omp_get_num_procs() -> i32
    return int(omp_get_num_procs())


def set_num_threads(num_threads: int):
    from C import omp_set_num_threads(i32)
    omp_set_num_threads(i32(num_threads))


@pure
def in_parallel():
    from C import omp_in_parallel() -> i32
    return bool(omp_in_parallel())


def set_dynamic(dynamic_threads: bool = True):
    from C import omp_set_dynamic(i32)
    omp_set_dynamic(i32(1 if dynamic_threads else 0))


@pure
def get_dynamic():
    from C import omp_get_dynamic() -> i32
    return bool(omp_get_dynamic())


@pure
def get_cancellation():
    from C import omp_get_cancellation() -> i32
    return bool(omp_get_cancellation())


def set_schedule(kind: str, chunk_size: int = 0):
    from C import omp_set_schedule(i32, i32)
    if kind == "static":
        omp_set_schedule(i32(1), i32(chunk_size))
    elif kind == "dynamic":
        omp_set_schedule(i32(2), i32(chunk_size))
    elif kind == "guided":
        omp_set_schedule(i32(3), i32(chunk_size))
    elif kind == "auto":
        if chunk_size != 0:
            raise ValueError("cannot specify chunk size for auto schedule")
        omp_set_schedule(i32(4), i32(chunk_size))
    else:
        raise ValueError(
            "invalid schedule kind; valid ones are: 'static', 'dynamic', 'guided', 'auto'"
        )


@pure
def get_schedule():
    from C import omp_get_schedule(Ptr[i32], Ptr[i32])
    kind_code = i32(0)
    chunk_size = i32(0)
    omp_get_schedule(__ptr__(kind_code), __ptr__(chunk_size))
    idx = int(kind_code)
    kind = (
        ("static", "dynamic", "guided", "auto")[idx - 1] if 1 < idx <= 4 else "unknown"
    )
    return kind, int(chunk_size)


@pure
def get_thread_limit():
    from C import omp_get_thread_limit() -> i32
    return int(omp_get_thread_limit())


def set_max_active_levels(max_levels: int):
    from C import omp_set_max_active_levels(i32)
    omp_set_max_active_levels(i32(max_levels))


@pure
def get_max_active_levels():
    from C import omp_get_max_active_levels() -> i32
    return int(omp_get_max_active_levels())


@pure
def get_level():
    from C import omp_get_level() -> i32
    return int(omp_get_level())


@pure
def get_ancestor_thread_num(level: int):
    from C import omp_get_ancestor_thread_num(i32) -> i32
    return int(omp_get_ancestor_thread_num(i32(level)))


@pure
def get_team_size(level: int):
    from C import omp_get_team_size(i32) -> i32
    return int(omp_get_team_size(i32(level)))


@pure
def get_active_level():
    from C import omp_get_active_level() -> i32
    return int(omp_get_active_level())


@pure
def in_final():
    from C import omp_in_final() -> i32
    return bool(omp_in_final())


@pure
def get_proc_bind():
    from C import omp_get_proc_bind() -> i32
    result = int(omp_get_proc_bind())
    if result < 0 or result > 4:
        return "unknown"
    return ("false", "true", "master", "close", "spread")[result]


def set_default_device(device_num: int):
    from C import omp_set_default_device(i32)
    omp_set_default_device(i32(device_num))


@pure
def get_default_device():
    from C import omp_get_default_device() -> i32
    return int(omp_get_default_device())


@pure
def get_num_devices():
    from C import omp_get_num_devices() -> i32
    return int(omp_get_num_devices())


@pure
def get_num_teams():
    from C import omp_get_num_teams() -> i32
    return int(omp_get_num_teams())


@pure
def get_team_num():
    from C import omp_get_team_num() -> i32
    return int(omp_get_team_num())


@pure
def is_initial_device():
    from C import omp_is_initial_device() -> i32
    return bool(omp_is_initial_device())


@pure
def get_wtime():
    from C import omp_get_wtime() -> float
    return omp_get_wtime()


@pure
def get_wtick():
    from C import omp_get_wtick() -> float
    return omp_get_wtick()


def single(func):
    def _wrapper(*args, **kwargs):
        gtid = get_thread_num()
        loc = _default_loc()
        if _single_begin(loc, gtid) != 0:
            try:
                func(*args, **kwargs)
            finally:
                _single_end(loc, gtid)

    return _wrapper


def master(func):
    def _wrapper(*args, **kwargs):
        gtid = get_thread_num()
        loc = _default_loc()
        if _master_begin(loc, gtid) != 0:
            try:
                func(*args, **kwargs)
            finally:
                _master_end(loc, gtid)

    return _wrapper


def ordered(func):
    def _wrapper(*args, **kwargs):
        gtid = get_thread_num()
        loc = _default_loc()
        if _ordered_begin(loc, gtid) != 0:
            try:
                func(*args, **kwargs)
            finally:
                _ordered_end(loc, gtid)

    return _wrapper


_default_lock = Lock()


def critical(func):
    def _wrapper(*args, **kwargs):
        gtid = get_thread_num()
        loc = _default_loc()
        _critical_begin(loc, gtid, __ptr__(_default_lock).as_byte())
        try:
            func(*args, **kwargs)
        finally:
            _critical_end(loc, gtid, __ptr__(_default_lock).as_byte())

    return _wrapper


def _push_num_threads(num_threads: int):
    from C import __kmpc_push_num_threads(Ptr[Ident], i32, i32)
    gtid = get_thread_num()
    loc = _default_loc()
    __kmpc_push_num_threads(loc, i32(gtid), i32(num_threads))


@llvm
def _atomic_int_add(a: Ptr[int], b: int) -> None:
    %old = atomicrmw add i64* %a, i64 %b monotonic
    ret {} {}


def _atomic_int_mul(a: Ptr[int], b: int):
    from C import __kmpc_atomic_fixed8_mul(Ptr[Ident], i32, Ptr[int], int)
    __kmpc_atomic_fixed8_mul(_default_loc(), i32(0), a, b)


@llvm
def _atomic_int_and(a: Ptr[int], b: int) -> None:
    %old = atomicrmw and i64* %a, i64 %b monotonic
    ret {} {}


@llvm
def _atomic_int_or(a: Ptr[int], b: int) -> None:
    %old = atomicrmw or i64* %a, i64 %b monotonic
    ret {} {}


@llvm
def _atomic_int_xor(a: Ptr[int], b: int) -> None:
    %old = atomicrmw xor i64* %a, i64 %b monotonic
    ret {} {}


@llvm
def _atomic_int_min(a: Ptr[int], b: int) -> None:
    %old = atomicrmw min i64* %a, i64 %b monotonic
    ret {} {}


@llvm
def _atomic_int_max(a: Ptr[int], b: int) -> None:
    %old = atomicrmw max i64* %a, i64 %b monotonic
    ret {} {}

<<<<<<< HEAD
@llvm
def _atomic_float_add(a: Ptr[float], b: float) -> None:
    %old = atomicrmw fadd double* %a, double %b monotonic
    ret {} {}
=======

def _atomic_float_add(a: Ptr[float], b: float) -> void:
    from C import __kmpc_atomic_float8_add(Ptr[Ident], i32, Ptr[float], float)
    __kmpc_atomic_float8_add(_default_loc(), i32(0), a, b)
>>>>>>> fc4f1e94


def _atomic_float_mul(a: Ptr[float], b: float):
    from C import __kmpc_atomic_float8_mul(Ptr[Ident], i32, Ptr[float], float)
    __kmpc_atomic_float8_mul(_default_loc(), i32(0), a, b)


def _atomic_float_min(a: Ptr[float], b: float):
    from C import __kmpc_atomic_float8_min(Ptr[Ident], i32, Ptr[float], float)
    __kmpc_atomic_float8_min(_default_loc(), i32(0), a, b)


def _atomic_float_max(a: Ptr[float], b: float):
    from C import __kmpc_atomic_float8_max(Ptr[Ident], i32, Ptr[float], float)
    __kmpc_atomic_float8_max(_default_loc(), i32(0), a, b)


def for_par(
    num_threads: int = -1,
    chunk_size: int = -1,
    schedule: Static[str] = "static",
    ordered: Static[int] = False,
):
    pass<|MERGE_RESOLUTION|>--- conflicted
+++ resolved
@@ -931,17 +931,10 @@
     %old = atomicrmw max i64* %a, i64 %b monotonic
     ret {} {}
 
-<<<<<<< HEAD
-@llvm
+
 def _atomic_float_add(a: Ptr[float], b: float) -> None:
-    %old = atomicrmw fadd double* %a, double %b monotonic
-    ret {} {}
-=======
-
-def _atomic_float_add(a: Ptr[float], b: float) -> void:
     from C import __kmpc_atomic_float8_add(Ptr[Ident], i32, Ptr[float], float)
     __kmpc_atomic_float8_add(_default_loc(), i32(0), a, b)
->>>>>>> fc4f1e94
 
 
 def _atomic_float_mul(a: Ptr[float], b: float):
