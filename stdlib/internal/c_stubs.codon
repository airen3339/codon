--- conflicted
+++ resolved
@@ -413,18 +413,6 @@
     pass
 
 
-<<<<<<< HEAD
-from C import fgetc(cobj) -> i32
-from C import fopen(cobj, cobj) -> cobj
-from C import fclose(cobj) -> int
-from C import fread(cobj, int, int, cobj) -> int
-from C import fwrite(cobj, int, int, cobj) -> int
-from C import ftell(cobj) -> int
-from C import fseek(cobj, int, i32) -> i32
-from C import fgets(cobj, int, cobj) -> cobj
-from C import fflush(cobj)
-from C import getline(Ptr[cobj], Ptr[int], cobj) -> int
-=======
 @nocapture
 @C
 def fgetc(a: cobj) -> i32:
@@ -481,9 +469,9 @@
 
 @nocapture
 @C
-def getline(a: Ptr[cobj], b: Ptr[int], c: cobj) -> int: pass
-
->>>>>>> 01840deb
+def getline(a: Ptr[cobj], b: Ptr[int], c: cobj) -> int:
+    pass
+
 
 # <stdlib.h>
 from C import exit(int)
