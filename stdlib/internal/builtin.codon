--- conflicted
+++ resolved
@@ -333,18 +333,8 @@
 
 def _jit_display(x, s: Static[str]):
     if hasattr(x, "__repr_pretty__") and s == "jupyter":
-<<<<<<< HEAD
-        return x.__repr_pretty__()
-    elif hasattr(x, "__repr__"):
-        return x.__repr__()
-    elif hasattr(x, "__str__"):
-        return x.__str__()
-    else:
-        return ''
-=======
         print x.__repr_pretty__()
     elif hasattr(x, "__repr__"):
         print x.__repr__()
     elif hasattr(x, "__str__"):
-        print x.__str__()
->>>>>>> 539b3cd1
+        print x.__str__()